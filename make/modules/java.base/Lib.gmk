#
# Copyright (c) 2011, 2024, Oracle and/or its affiliates. All rights reserved.
# DO NOT ALTER OR REMOVE COPYRIGHT NOTICES OR THIS FILE HEADER.
#
# This code is free software; you can redistribute it and/or modify it
# under the terms of the GNU General Public License version 2 only, as
# published by the Free Software Foundation.  Oracle designates this
# particular file as subject to the "Classpath" exception as provided
# by Oracle in the LICENSE file that accompanied this code.
#
# This code is distributed in the hope that it will be useful, but WITHOUT
# ANY WARRANTY; without even the implied warranty of MERCHANTABILITY or
# FITNESS FOR A PARTICULAR PURPOSE.  See the GNU General Public License
# version 2 for more details (a copy is included in the LICENSE file that
# accompanied this code).
#
# You should have received a copy of the GNU General Public License version
# 2 along with this work; if not, write to the Free Software Foundation,
# Inc., 51 Franklin St, Fifth Floor, Boston, MA 02110-1301 USA.
#
# Please contact Oracle, 500 Oracle Parkway, Redwood Shores, CA 94065 USA
# or visit www.oracle.com if you need additional information or have any
# questions.
#

# ===========================================================================
# (c) Copyright IBM Corp. 2018, 2018 All Rights Reserved
# ===========================================================================

include LibCommon.gmk

# Hook to include the corresponding custom file, if present.
$(eval $(call IncludeCustomExtension, modules/java.base/Lib.gmk))

# Prepare the find cache.
$(call FillFindCache, $(wildcard $(TOPDIR)/src/java.base/*/native))

################################################################################
# Create all the core libraries

include lib/CoreLibraries.gmk

################################################################################
## Build libnet
################################################################################

$(eval $(call SetupJdkLibrary, BUILD_LIBNET, \
    NAME := net, \
    OPTIMIZATION := LOW, \
    DISABLED_WARNINGS_gcc_net_util_md.c := format-nonliteral, \
    DISABLED_WARNINGS_gcc_NetworkInterface.c := unused-function, \
    DISABLED_WARNINGS_clang_net_util_md.c := format-nonliteral, \
    DISABLED_WARNINGS_clang_aix_DefaultProxySelector.c := \
        deprecated-non-prototype, \
    DISABLED_WARNINGS_clang_aix_NetworkInterface.c := gnu-pointer-arith, \
    DISABLED_WARNINGS_microsoft_InetAddress.c := 4244, \
    DISABLED_WARNINGS_microsoft_ResolverConfigurationImpl.c := 4996, \
    LDFLAGS_windows := -delayload:iphlpapi.dll -delayload:secur32.dll \
        -delayload:winhttp.dll, \
    JDK_LIBS_unix := -ljava -ljvm, \
    JDK_LIBS_windows := $(WIN_JAVA_LIB) jvm.lib, \
    LIBS_linux := $(LIBDL), \
    LIBS_aix := $(LIBDL),\
    LIBS_windows := advapi32.lib delayimp.lib iphlpapi.lib secur32.lib \
        winhttp.lib ws2_32.lib, \
    LIBS_macosx := \
        -framework CoreFoundation \
        -framework CoreServices, \
))

$(BUILD_LIBNET): $(BUILD_LIBJAVA)

TARGETS += $(BUILD_LIBNET)

################################################################################
## Build libnio
################################################################################

$(eval $(call SetupJdkLibrary, BUILD_LIBNIO, \
    NAME := nio, \
    OPTIMIZATION := HIGH, \
    EXTRA_HEADER_DIRS := \
        libnio/ch \
        libnio/fs \
        libnet, \
    JDK_LIBS_unix := -ljava -lnet, \
    JDK_LIBS_windows := $(WIN_JAVA_LIB) jvm.lib \
        $(SUPPORT_OUTPUTDIR)/native/$(MODULE)/libnet/net.lib, \
    LIBS_linux := $(LIBDL) -lpthread, \
    LIBS_aix := $(LIBDL), \
    LIBS_macosx := \
        -framework CoreFoundation \
        -framework CoreServices, \
    LIBS_windows := advapi32.lib mswsock.lib ws2_32.lib, \
))

TARGETS += $(BUILD_LIBNIO)

$(BUILD_LIBNIO): $(BUILD_LIBNET)

ifeq ($(call isTargetOs, macosx), true)
  ##############################################################################
  ## Build libosxsecurity
  ##############################################################################

    $(eval $(call SetupJdkLibrary, BUILD_LIBOSXSECURITY, \
        NAME := osxsecurity, \
        OPTIMIZATION := LOW, \
        DISABLED_WARNINGS_clang_KeystoreImpl.m := deprecated-declarations, \
        LDFLAGS := -L$(SUPPORT_OUTPUTDIR)/modules_libs/java.base,\
        JDK_LIBS := $(JDKLIB_LIBS), \
        LIBS_macosx := -lobjc \
            -framework CoreServices \
            -framework Foundation \
            -framework Security, \
    ))

    $(BUILD_LIBOSXSECURITY): $(BUILD_LIBJAVA)

    TARGETS += $(BUILD_LIBOSXSECURITY)
endif

<<<<<<< HEAD
################################################################################
# Create the jsig library

# use libjsig from OpenJ9
ifeq ($(OPENJ9_TOPDIR),)
ifeq ($(call isTargetOsType, unix), true)
  ifeq ($(STATIC_BUILD), false)
    $(eval $(call SetupJdkLibrary, BUILD_LIBJSIG, \
        NAME := jsig, \
        OPTIMIZATION := LOW, \
        jsig.c_CFLAGS := -DHOTSPOT_VM_DISTRO='"$(HOTSPOT_VM_DISTRO)"', \
        LIBS_linux := $(LIBDL), \
        LIBS_aix := $(LIBDL), \
    ))
=======
ifeq ($(call isTargetOsType, unix)+$(STATIC_BUILD), true+false)
  ##############################################################################
  ## Build libjsig
  ##############################################################################

  $(eval $(call SetupJdkLibrary, BUILD_LIBJSIG, \
      NAME := jsig, \
      OPTIMIZATION := LOW, \
      jsig.c_CFLAGS := -DHOTSPOT_VM_DISTRO='"$(HOTSPOT_VM_DISTRO)"', \
      LIBS_linux := $(LIBDL), \
      LIBS_aix := $(LIBDL), \
  ))
>>>>>>> 5843a990

  TARGETS += $(BUILD_LIBJSIG)

  ##############################################################################
  # Create symlinks to libjsig in each JVM variant sub dir
  ifneq ($(STATIC_LIBS), true)
    LIB_OUTPUTDIR := $(call FindLibDirForModule, java.base)

    # $1 variant subdir
    define CreateSymlinks
      # Always symlink from libdir/variant/libjsig.so -> ../libjsig.so.
      $(LIB_OUTPUTDIR)/$1/$(call SHARED_LIBRARY,jsig): \
          $(LIB_OUTPUTDIR)/$(call SHARED_LIBRARY,jsig)
		$$(call MakeDir, $$(@D))
		$(RM) $$@
		$(LN) -s ../$$(@F) $$@

      TARGETS += $(LIB_OUTPUTDIR)/$1/$(call SHARED_LIBRARY,jsig)
    endef

    # The subdir is the same as the variant
    $(foreach v, $(JVM_VARIANTS), $(eval $(call CreateSymlinks,$v)))
  endif
endif
endif # use libjsig from OpenJ9

################################################################################
# Create the symbols file for static builds.
ifeq ($(STATIC_BUILD), true)
  STATIC_SYMBOLS_DIR := $(SUPPORT_OUTPUTDIR)/modules_libs/java.base
  JAVA_BASE_EXPORT_SYMBOLS_SRC := \
      $(STATIC_SYMBOLS_DIR)/$(LIBRARY_PREFIX)jli.symbols \
      $(STATIC_SYMBOLS_DIR)/$(LIBRARY_PREFIX)java.symbols \
      $(STATIC_SYMBOLS_DIR)/$(LIBRARY_PREFIX)net.symbols \
      $(STATIC_SYMBOLS_DIR)/$(LIBRARY_PREFIX)nio.symbols \
      $(STATIC_SYMBOLS_DIR)/$(LIBRARY_PREFIX)verify.symbols \
      $(STATIC_SYMBOLS_DIR)/$(LIBRARY_PREFIX)zip.symbols \
      $(STATIC_SYMBOLS_DIR)/$(LIBRARY_PREFIX)jimage.symbols \
      $(STATIC_SYMBOLS_DIR)/server/$(LIBRARY_PREFIX)jvm.symbols \
      #

  JAVA_BASE_EXPORT_SYMBOL_FILE := $(STATIC_SYMBOLS_DIR)/java.base.symbols

  $(JAVA_BASE_EXPORT_SYMBOL_FILE): $(JAVA_BASE_EXPORT_SYMBOLS_SRC)
	$(call LogInfo, Generating java.base.symbols file)
	$(CAT) $^ > $@

  # The individual symbol files is generated when the respective lib is built
  $(JAVA_BASE_EXPORT_SYMBOLS_SRC): $(BUILD_LIBJLI) $(BUILD_LIBJAVA) \
      $(BUILD_LIBNET) $(BUILD_LIBNIO) $(BUILD_LIBVERIFY) $(BUILD_LIBZIP) \
      $(BUILD_LIBJIMAGE)

  TARGETS += $(JAVA_BASE_EXPORT_SYMBOL_FILE)
endif

################################################################################
## Build libsyslookup
################################################################################

$(eval $(call SetupJdkLibrary, BUILD_LIBSYSLOOKUP, \
    NAME := syslookup, \
    LD_SET_ORIGIN := false, \
    LDFLAGS_linux := -Wl$(COMMA)--no-as-needed, \
    LDFLAGS_aix := -brtl -bexpfull, \
    LIBS_linux := $(LIBDL) $(LIBM), \
    LIBS_aix := -ldecNumber $(LIBM), \
))

TARGETS += $(BUILD_LIBSYSLOOKUP)

ifeq ($(ENABLE_FALLBACK_LINKER), true)
  ##############################################################################
  ## Build libfallbackLinker
  ##############################################################################

  $(eval $(call SetupJdkLibrary, BUILD_LIBFALLBACKLINKER, \
      NAME := fallbackLinker, \
      CFLAGS := $(LIBFFI_CFLAGS), \
      LIBS := $(LIBFFI_LIBS), \
      LIBS_windows := ws2_32.lib, \
  ))

  TARGETS += $(BUILD_LIBFALLBACKLINKER)
endif

ifeq ($(call isTargetOs, linux)+$(call isTargetCpu, x86_64)+$(INCLUDE_COMPILER2)+$(filter $(TOOLCHAIN_TYPE), gcc), true+true+true+gcc)
  ##############################################################################
  ## Build libsimdsort
  ##############################################################################

  $(eval $(call SetupJdkLibrary, BUILD_LIBSIMD_SORT, \
      NAME := simdsort, \
      LINK_TYPE := C++, \
      OPTIMIZATION := HIGH, \
      CXXFLAGS := -std=c++17, \
      LIBS_linux := $(LIBDL) $(LIBM), \
  ))

  TARGETS += $(BUILD_LIBSIMD_SORT)
endif<|MERGE_RESOLUTION|>--- conflicted
+++ resolved
@@ -120,22 +120,8 @@
     TARGETS += $(BUILD_LIBOSXSECURITY)
 endif
 
-<<<<<<< HEAD
-################################################################################
-# Create the jsig library
-
 # use libjsig from OpenJ9
 ifeq ($(OPENJ9_TOPDIR),)
-ifeq ($(call isTargetOsType, unix), true)
-  ifeq ($(STATIC_BUILD), false)
-    $(eval $(call SetupJdkLibrary, BUILD_LIBJSIG, \
-        NAME := jsig, \
-        OPTIMIZATION := LOW, \
-        jsig.c_CFLAGS := -DHOTSPOT_VM_DISTRO='"$(HOTSPOT_VM_DISTRO)"', \
-        LIBS_linux := $(LIBDL), \
-        LIBS_aix := $(LIBDL), \
-    ))
-=======
 ifeq ($(call isTargetOsType, unix)+$(STATIC_BUILD), true+false)
   ##############################################################################
   ## Build libjsig
@@ -148,7 +134,6 @@
       LIBS_linux := $(LIBDL), \
       LIBS_aix := $(LIBDL), \
   ))
->>>>>>> 5843a990
 
   TARGETS += $(BUILD_LIBJSIG)
 
