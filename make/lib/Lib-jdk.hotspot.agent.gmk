--- conflicted
+++ resolved
@@ -36,11 +36,6 @@
     $(SA_TOPDIR)/$(OPENJDK_TARGET_OS)/native/libsaproc \
     #
 
-<<<<<<< HEAD
-SA_MAPFILE := $(TOPDIR)/make/mapfiles/libsaproc/mapfile-$(OPENJDK_TARGET_OS)
-
-=======
->>>>>>> 4c256fe3
 SA_INCLUDES := \
     $(addprefix -I, $(SA_SRC)) \
     -I$(SUPPORT_OUTPUTDIR)/headers/jdk.hotspot.agent \
@@ -82,10 +77,6 @@
     LIBS_macosx := -framework Foundation -framework JavaNativeFoundation \
         -framework JavaRuntimeSupport -framework Security -framework CoreFoundation, \
     LIBS_windows := dbgeng.lib, \
-<<<<<<< HEAD
-    MAPFILE := $(SA_MAPFILE), \
-=======
->>>>>>> 4c256fe3
 ))
 
 TARGETS += $(BUILD_LIBSA)
