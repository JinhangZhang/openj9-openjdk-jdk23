--- conflicted
+++ resolved
@@ -47,14 +47,8 @@
 m4_define(jvm_features_valid, m4_normalize( \
     ifdef([custom_jvm_features_valid], custom_jvm_features_valid) \
     \
-<<<<<<< HEAD
     dtrace jfr \
     link-time-opt management opt-size \
-=======
-    cds compiler1 compiler2 dtrace epsilongc g1gc jfr jni-check \
-    jvmci jvmti link-time-opt management minimal opt-size parallelgc \
-    serialgc services shenandoahgc vm-structs zero zgc \
->>>>>>> 440d0ae1
 ))
 
 # Deprecated JVM features (these are ignored, but with a warning)
