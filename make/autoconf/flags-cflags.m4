#
# Copyright (c) 2011, 2024, Oracle and/or its affiliates. All rights reserved.
# DO NOT ALTER OR REMOVE COPYRIGHT NOTICES OR THIS FILE HEADER.
#
# This code is free software; you can redistribute it and/or modify it
# under the terms of the GNU General Public License version 2 only, as
# published by the Free Software Foundation.  Oracle designates this
# particular file as subject to the "Classpath" exception as provided
# by Oracle in the LICENSE file that accompanied this code.
#
# This code is distributed in the hope that it will be useful, but WITHOUT
# ANY WARRANTY; without even the implied warranty of MERCHANTABILITY or
# FITNESS FOR A PARTICULAR PURPOSE.  See the GNU General Public License
# version 2 for more details (a copy is included in the LICENSE file that
# accompanied this code).
#
# You should have received a copy of the GNU General Public License version
# 2 along with this work; if not, write to the Free Software Foundation,
# Inc., 51 Franklin St, Fifth Floor, Boston, MA 02110-1301 USA.
#
# Please contact Oracle, 500 Oracle Parkway, Redwood Shores, CA 94065 USA
# or visit www.oracle.com if you need additional information or have any
# questions.
#

################################################################################
#
# Setup flags for C/C++ compiler
#

################################################################################
#
# How to compile shared libraries.
#
AC_DEFUN([FLAGS_SETUP_SHARED_LIBS],
[
  if test "x$TOOLCHAIN_TYPE" = xgcc; then
    # Default works for linux, might work on other platforms as well.
    SHARED_LIBRARY_FLAGS='-shared'
    # --disable-new-dtags forces use of RPATH instead of RUNPATH for rpaths.
    # This protects internal library dependencies within the JDK from being
    # overridden using LD_LIBRARY_PATH. See JDK-8326891 for more information.
    SET_EXECUTABLE_ORIGIN='-Wl,-rpath,\$$ORIGIN[$]1 -Wl,--disable-new-dtags'
    SET_SHARED_LIBRARY_ORIGIN="-Wl,-z,origin $SET_EXECUTABLE_ORIGIN"
    SET_SHARED_LIBRARY_NAME='-Wl,-soname=[$]1'

  elif test "x$TOOLCHAIN_TYPE" = xclang; then
    if test "x$OPENJDK_TARGET_OS" = xmacosx; then
      # Linking is different on MacOSX
      SHARED_LIBRARY_FLAGS="-dynamiclib -compatibility_version 1.0.0 -current_version 1.0.0"
      SET_EXECUTABLE_ORIGIN='-Wl,-rpath,@loader_path$(or [$]1,/.)'
      SET_SHARED_LIBRARY_ORIGIN="$SET_EXECUTABLE_ORIGIN"
      SET_SHARED_LIBRARY_NAME='-Wl,-install_name,@rpath/[$]1'

    elif test "x$OPENJDK_TARGET_OS" = xaix; then
      # Linking is different on aix
      SHARED_LIBRARY_FLAGS="-shared -Wl,-bM:SRE -Wl,-bnoentry"
      SET_EXECUTABLE_ORIGIN=""
      SET_SHARED_LIBRARY_ORIGIN=''
      SET_SHARED_LIBRARY_NAME=''

    else
      # Default works for linux, might work on other platforms as well.
      SHARED_LIBRARY_FLAGS='-shared'
      SET_EXECUTABLE_ORIGIN='-Wl,-rpath,\$$ORIGIN[$]1'
      if test "x$OPENJDK_TARGET_OS" = xlinux; then
        SET_EXECUTABLE_ORIGIN="$SET_EXECUTABLE_ORIGIN -Wl,--disable-new-dtags"
      fi
      SET_SHARED_LIBRARY_NAME='-Wl,-soname=[$]1'

      # arm specific settings
      if test "x$OPENJDK_TARGET_CPU" = "xarm"; then
        # '-Wl,-z,origin' isn't used on arm.
        SET_SHARED_LIBRARY_ORIGIN='-Wl,-rpath,\$$$$ORIGIN[$]1'
      else
        SET_SHARED_LIBRARY_ORIGIN="-Wl,-z,origin $SET_EXECUTABLE_ORIGIN"
      fi
    fi

<<<<<<< HEAD
  elif test "x$TOOLCHAIN_TYPE" = xxlc; then
    SHARED_LIBRARY_FLAGS="-qmkshrobj -bM:SRE -bnoentry"
    SET_EXECUTABLE_ORIGIN=""
    SET_SHARED_LIBRARY_ORIGIN=''
    SET_SHARED_LIBRARY_NAME=''

=======
>>>>>>> 30e0ca9a
  elif test "x$TOOLCHAIN_TYPE" = xmicrosoft; then
    SHARED_LIBRARY_FLAGS="-dll"
    SET_EXECUTABLE_ORIGIN=''
    SET_SHARED_LIBRARY_ORIGIN=''
    SET_SHARED_LIBRARY_NAME=''
  fi

  AC_SUBST(SET_EXECUTABLE_ORIGIN)
  AC_SUBST(SET_SHARED_LIBRARY_ORIGIN)
  AC_SUBST(SET_SHARED_LIBRARY_NAME)
  AC_SUBST(SHARED_LIBRARY_FLAGS)
])

AC_DEFUN([FLAGS_SETUP_DEBUG_SYMBOLS],
[
  # By default don't set any specific assembler debug
  # info flags for toolchains unless we know they work.
  # See JDK-8207057.
  ASFLAGS_DEBUG_SYMBOLS=""

  # Debug prefix mapping if supported by compiler
  DEBUG_PREFIX_CFLAGS=

  # Debug symbols
  if test "x$TOOLCHAIN_TYPE" = xgcc; then
    if test "x$ALLOW_ABSOLUTE_PATHS_IN_OUTPUT" = "xfalse"; then
      # Check if compiler supports -fdebug-prefix-map. If so, use that to make
      # the debug symbol paths resolve to paths relative to the workspace root.
      workspace_root_trailing_slash="${WORKSPACE_ROOT%/}/"
      DEBUG_PREFIX_CFLAGS="-fdebug-prefix-map=${workspace_root_trailing_slash}="
      FLAGS_COMPILER_CHECK_ARGUMENTS(ARGUMENT: [${DEBUG_PREFIX_CFLAGS}],
        IF_FALSE: [
            DEBUG_PREFIX_CFLAGS=
        ],
        IF_TRUE: [
            # Add debug prefix map gcc system include paths, as they cause
            # non-deterministic debug paths depending on gcc path location.
            DEBUG_PREFIX_MAP_GCC_INCLUDE_PATHS

            # Add debug prefix map for OUTPUTDIR to handle the scenario when
            # it is not located within WORKSPACE_ROOT
            outputdir_slash="${OUTPUTDIR%/}/"
            DEBUG_PREFIX_CFLAGS="$DEBUG_PREFIX_CFLAGS -fdebug-prefix-map=${outputdir_slash}="
        ]
      )
    fi

    CFLAGS_DEBUG_SYMBOLS="-g -gdwarf-4"
    ASFLAGS_DEBUG_SYMBOLS="-g"
  elif test "x$TOOLCHAIN_TYPE" = xclang; then
    if test "x$ALLOW_ABSOLUTE_PATHS_IN_OUTPUT" = "xfalse"; then
      # Check if compiler supports -fdebug-prefix-map. If so, use that to make
      # the debug symbol paths resolve to paths relative to the workspace root.
      workspace_root_trailing_slash="${WORKSPACE_ROOT%/}/"
      DEBUG_PREFIX_CFLAGS="-fdebug-prefix-map=${workspace_root_trailing_slash}="
      FLAGS_COMPILER_CHECK_ARGUMENTS(ARGUMENT: [${DEBUG_PREFIX_CFLAGS}],
        IF_FALSE: [
            DEBUG_PREFIX_CFLAGS=
        ]
      )
    fi

    # -gdwarf-4 and -gdwarf-aranges were introduced in clang 5.0
    GDWARF_FLAGS="-gdwarf-4 -gdwarf-aranges"
    FLAGS_COMPILER_CHECK_ARGUMENTS(ARGUMENT: [${GDWARF_FLAGS}],
        IF_FALSE: [GDWARF_FLAGS=""])

    CFLAGS_DEBUG_SYMBOLS="-g ${GDWARF_FLAGS}"
    ASFLAGS_DEBUG_SYMBOLS="-g"
  elif test "x$TOOLCHAIN_TYPE" = xmicrosoft; then
    CFLAGS_DEBUG_SYMBOLS="-Z7"
  fi

  if test "x$DEBUG_PREFIX_CFLAGS" != x; then
    CFLAGS_DEBUG_SYMBOLS="$CFLAGS_DEBUG_SYMBOLS $DEBUG_PREFIX_CFLAGS"
    ASFLAGS_DEBUG_SYMBOLS="$ASFLAGS_DEBUG_SYMBOLS $DEBUG_PREFIX_CFLAGS"
  fi

  AC_SUBST(CFLAGS_DEBUG_SYMBOLS)
  AC_SUBST(ASFLAGS_DEBUG_SYMBOLS)
])

# gcc will embed the full system include paths in the debug info
# resulting in non-deterministic debug symbol files and thus
# non-reproducible native libraries if gcc includes are located
# in different paths.
# Add -fdebug-prefix-map'ings for root and gcc include paths,
# pointing to a common set of folders so that the binaries are deterministic:
#  root include : /usr/include
#  gcc include  : /usr/local/gcc_include
#  g++ include  : /usr/local/gxx_include
AC_DEFUN([DEBUG_PREFIX_MAP_GCC_INCLUDE_PATHS],
[
    # Determine gcc system include paths.
    # Assume default roots to start with:
    GCC_ROOT_INCLUDE="/usr/include"

    # Determine is sysroot or devkit specified?
    if test "x$SYSROOT" != "x"; then
      GCC_ROOT_INCLUDE="${SYSROOT%/}/usr/include"
    fi

    # Add root include mapping => /usr/include
    GCC_INCLUDE_DEBUG_MAP_FLAGS="-fdebug-prefix-map=${GCC_ROOT_INCLUDE}/=/usr/include/"

    # Add gcc system include mapping => /usr/local/gcc_include
    #   Find location of stddef.h using build C compiler
    GCC_SYSTEM_INCLUDE=`$ECHO "#include <stddef.h>" | \
                        $CC $CFLAGS -v -E - 2>&1 | \
                        $GREP stddef | $TAIL -1 | $TR -s " " | $CUT -d'"' -f2`
    if test "x$GCC_SYSTEM_INCLUDE" != "x"; then
      GCC_SYSTEM_INCLUDE=`$DIRNAME $GCC_SYSTEM_INCLUDE`
      GCC_INCLUDE_DEBUG_MAP_FLAGS="$GCC_INCLUDE_DEBUG_MAP_FLAGS \
          -fdebug-prefix-map=${GCC_SYSTEM_INCLUDE}/=/usr/local/gcc_include/"
    fi

    # Add g++ system include mapping => /usr/local/gxx_include
    #   Find location of cstddef using build C++ compiler
    GXX_SYSTEM_INCLUDE=`$ECHO "#include <cstddef>" | \
                        $CXX $CXXFLAGS -v -E -x c++ - 2>&1 | \
                        $GREP cstddef | $TAIL -1 | $TR -s " " | $CUT -d'"' -f2`
    if test "x$GXX_SYSTEM_INCLUDE" != "x"; then
      GXX_SYSTEM_INCLUDE=`$DIRNAME $GXX_SYSTEM_INCLUDE`
      GCC_INCLUDE_DEBUG_MAP_FLAGS="$GCC_INCLUDE_DEBUG_MAP_FLAGS \
          -fdebug-prefix-map=${GXX_SYSTEM_INCLUDE}/=/usr/local/gxx_include/"
    fi

    # Add to debug prefix cflags
    DEBUG_PREFIX_CFLAGS="$DEBUG_PREFIX_CFLAGS $GCC_INCLUDE_DEBUG_MAP_FLAGS"
])

AC_DEFUN([FLAGS_SETUP_WARNINGS],
[
  # Set default value.
  WARNINGS_AS_ERRORS_DEFAULT=true

  UTIL_ARG_ENABLE(NAME: warnings-as-errors, DEFAULT: $WARNINGS_AS_ERRORS_DEFAULT,
      RESULT: WARNINGS_AS_ERRORS,
      DEFAULT_DESC: [auto],
      DESC: [consider native warnings to be an error])
  AC_SUBST(WARNINGS_AS_ERRORS)

  case "${TOOLCHAIN_TYPE}" in
    microsoft)
      DISABLE_WARNING_PREFIX="-wd"
      BUILD_CC_DISABLE_WARNING_PREFIX="-wd"
      CFLAGS_WARNINGS_ARE_ERRORS="-WX"

      WARNINGS_ENABLE_ALL="-W3"
      DISABLED_WARNINGS="4800 5105"
      ;;

    gcc)
      DISABLE_WARNING_PREFIX="-Wno-"
      BUILD_CC_DISABLE_WARNING_PREFIX="-Wno-"
      CFLAGS_WARNINGS_ARE_ERRORS="-Werror"

      # Additional warnings that are not activated by -Wall and -Wextra
      WARNINGS_ENABLE_ADDITIONAL="-Wpointer-arith -Wsign-compare \
          -Wunused-function -Wundef -Wunused-value -Wreturn-type \
          -Wtrampolines"
      WARNINGS_ENABLE_ADDITIONAL_CXX="-Woverloaded-virtual -Wreorder"
      WARNINGS_ENABLE_ALL_CFLAGS="-Wall -Wextra -Wformat=2 $WARNINGS_ENABLE_ADDITIONAL"
      WARNINGS_ENABLE_ALL_CXXFLAGS="$WARNINGS_ENABLE_ALL_CFLAGS $WARNINGS_ENABLE_ADDITIONAL_CXX"

      DISABLED_WARNINGS="unused-parameter unused"
      # gcc10/11 on ppc generate lots of abi warnings about layout of aggregates containing vectors
      if test "x$OPENJDK_TARGET_CPU_ARCH" = "xppc"; then
        DISABLED_WARNINGS="$DISABLED_WARNINGS psabi"
      fi
      ;;

    clang)
      DISABLE_WARNING_PREFIX="-Wno-"
      BUILD_CC_DISABLE_WARNING_PREFIX="-Wno-"
      CFLAGS_WARNINGS_ARE_ERRORS="-Werror"

      # Additional warnings that are not activated by -Wall and -Wextra
      WARNINGS_ENABLE_ADDITIONAL="-Wpointer-arith -Wsign-compare -Wreorder \
          -Wunused-function -Wundef -Wunused-value -Woverloaded-virtual"
      WARNINGS_ENABLE_ALL="-Wall -Wextra -Wformat=2 $WARNINGS_ENABLE_ADDITIONAL"

      DISABLED_WARNINGS="unknown-warning-option unused-parameter unused"
      ;;
  esac
  AC_SUBST(DISABLE_WARNING_PREFIX)
  AC_SUBST(BUILD_CC_DISABLE_WARNING_PREFIX)
  AC_SUBST(CFLAGS_WARNINGS_ARE_ERRORS)
  AC_SUBST(DISABLED_WARNINGS)
  AC_SUBST(DISABLED_WARNINGS_C)
  AC_SUBST(DISABLED_WARNINGS_CXX)
])

AC_DEFUN([FLAGS_SETUP_QUALITY_CHECKS],
[
  # bounds, memory and behavior checking options
  if test "x$TOOLCHAIN_TYPE" = xgcc; then
    case $DEBUG_LEVEL in
    release )
      # no adjustment
      ;;
    fastdebug )
      # no adjustment
      ;;
    slowdebug )
      # FIXME: By adding this to C(XX)FLAGS_DEBUG_OPTIONS/JVM_CFLAGS_SYMBOLS it
      # gets added conditionally on whether we produce debug symbols or not.
      # This is most likely not really correct.

      # Add runtime stack smashing and undefined behavior checks.
      CFLAGS_DEBUG_OPTIONS="-fstack-protector-all --param ssp-buffer-size=1"
      CXXFLAGS_DEBUG_OPTIONS="-fstack-protector-all --param ssp-buffer-size=1"

      JVM_CFLAGS_SYMBOLS="$JVM_CFLAGS_SYMBOLS -fstack-protector-all --param ssp-buffer-size=1"
      ;;
    esac
  fi
])

AC_DEFUN([FLAGS_SETUP_OPTIMIZATION],
[
  if test "x$TOOLCHAIN_TYPE" = xgcc; then
    C_O_FLAG_HIGHEST_JVM="-O3"
    C_O_FLAG_HIGHEST="-O3"
    C_O_FLAG_HI="-O3"
    C_O_FLAG_NORM="-O2"
    C_O_FLAG_SIZE="-Os"
    C_O_FLAG_DEBUG="-O0"
    C_O_FLAG_DEBUG_JVM="-O0"
    C_O_FLAG_NONE="-O0"
    # -D_FORTIFY_SOURCE=2 hardening option needs optimization (at least -O1) enabled
    # set for lower O-levels -U_FORTIFY_SOURCE to overwrite previous settings
    if test "x$OPENJDK_TARGET_OS" = xlinux -a "x$DEBUG_LEVEL" = "xfastdebug"; then
      DISABLE_FORTIFY_CFLAGS="-U_FORTIFY_SOURCE"
      # ASan doesn't work well with _FORTIFY_SOURCE
      # See https://github.com/google/sanitizers/wiki/AddressSanitizer#faq
      if test "x$ASAN_ENABLED" = xyes; then
        ENABLE_FORTIFY_CFLAGS="${DISABLE_FORTIFY_CFLAGS}"
      else
        ENABLE_FORTIFY_CFLAGS="-D_FORTIFY_SOURCE=2"
      fi
      C_O_FLAG_HIGHEST_JVM="${C_O_FLAG_HIGHEST_JVM} ${ENABLE_FORTIFY_CFLAGS}"
      C_O_FLAG_HIGHEST="${C_O_FLAG_HIGHEST} ${ENABLE_FORTIFY_CFLAGS}"
      C_O_FLAG_HI="${C_O_FLAG_HI} ${ENABLE_FORTIFY_CFLAGS}"
      C_O_FLAG_NORM="${C_O_FLAG_NORM} ${ENABLE_FORTIFY_CFLAGS}"
      C_O_FLAG_SIZE="${C_O_FLAG_SIZE} ${DISABLE_FORTIFY_CFLAGS}"
      C_O_FLAG_DEBUG="${C_O_FLAG_DEBUG} ${DISABLE_FORTIFY_CFLAGS}"
      C_O_FLAG_DEBUG_JVM="${C_O_FLAG_DEBUG_JVM} ${DISABLE_FORTIFY_CFLAGS}"
      C_O_FLAG_NONE="${C_O_FLAG_NONE} ${DISABLE_FORTIFY_CFLAGS}"
    fi
  elif test "x$TOOLCHAIN_TYPE" = xclang; then
    if test "x$OPENJDK_TARGET_OS" = xaix; then
      C_O_FLAG_HIGHEST_JVM="-O3 -finline-functions"
      C_O_FLAG_HIGHEST="-O3 -finline-functions"
      C_O_FLAG_HI="-O3 -finline-functions"
    else
      C_O_FLAG_HIGHEST_JVM="-O3"
      C_O_FLAG_HIGHEST="-O3"
      C_O_FLAG_HI="-O3"
    fi
    C_O_FLAG_NORM="-O2"
    C_O_FLAG_DEBUG_JVM="-O0"
    C_O_FLAG_SIZE="-Os"
    C_O_FLAG_DEBUG="-O0"
    C_O_FLAG_NONE="-O0"
  elif test "x$TOOLCHAIN_TYPE" = xmicrosoft; then
    C_O_FLAG_HIGHEST_JVM="-O2 -Oy-"
    C_O_FLAG_HIGHEST="-O2"
    C_O_FLAG_HI="-O1"
    C_O_FLAG_NORM="-O1"
    C_O_FLAG_DEBUG="-Od"
    C_O_FLAG_DEBUG_JVM=""
    C_O_FLAG_NONE="-Od"
    C_O_FLAG_SIZE="-Os"
  fi

  # Now copy to C++ flags
  CXX_O_FLAG_HIGHEST_JVM="$C_O_FLAG_HIGHEST_JVM"
  CXX_O_FLAG_HIGHEST="$C_O_FLAG_HIGHEST"
  CXX_O_FLAG_HI="$C_O_FLAG_HI"
  CXX_O_FLAG_NORM="$C_O_FLAG_NORM"
  CXX_O_FLAG_DEBUG="$C_O_FLAG_DEBUG"
  CXX_O_FLAG_DEBUG_JVM="$C_O_FLAG_DEBUG_JVM"
  CXX_O_FLAG_NONE="$C_O_FLAG_NONE"
  CXX_O_FLAG_SIZE="$C_O_FLAG_SIZE"

  # Adjust optimization flags according to debug level.
  case $DEBUG_LEVEL in
    release )
      # no adjustment
      ;;
    fastdebug )
      # Not quite so much optimization
      C_O_FLAG_HI="$C_O_FLAG_NORM"
      CXX_O_FLAG_HI="$CXX_O_FLAG_NORM"
      ;;
    slowdebug )
      # Disable optimization
      C_O_FLAG_HIGHEST_JVM="$C_O_FLAG_DEBUG_JVM"
      C_O_FLAG_HIGHEST="$C_O_FLAG_DEBUG"
      C_O_FLAG_HI="$C_O_FLAG_DEBUG"
      C_O_FLAG_NORM="$C_O_FLAG_DEBUG"
      C_O_FLAG_SIZE="$C_O_FLAG_DEBUG"
      CXX_O_FLAG_HIGHEST_JVM="$CXX_O_FLAG_DEBUG_JVM"
      CXX_O_FLAG_HIGHEST="$CXX_O_FLAG_DEBUG"
      CXX_O_FLAG_HI="$CXX_O_FLAG_DEBUG"
      CXX_O_FLAG_NORM="$CXX_O_FLAG_DEBUG"
      CXX_O_FLAG_SIZE="$CXX_O_FLAG_DEBUG"
      ;;
  esac

  AC_SUBST(C_O_FLAG_HIGHEST_JVM)
  AC_SUBST(C_O_FLAG_HIGHEST)
  AC_SUBST(C_O_FLAG_HI)
  AC_SUBST(C_O_FLAG_NORM)
  AC_SUBST(C_O_FLAG_NONE)
  AC_SUBST(C_O_FLAG_SIZE)
  AC_SUBST(CXX_O_FLAG_HIGHEST_JVM)
  AC_SUBST(CXX_O_FLAG_HIGHEST)
  AC_SUBST(CXX_O_FLAG_HI)
  AC_SUBST(CXX_O_FLAG_NORM)
  AC_SUBST(CXX_O_FLAG_NONE)
  AC_SUBST(CXX_O_FLAG_SIZE)
])

AC_DEFUN([FLAGS_SETUP_CFLAGS],
[
  ### CFLAGS

  FLAGS_SETUP_CFLAGS_HELPER

  FLAGS_OS=$OPENJDK_TARGET_OS
  FLAGS_OS_TYPE=$OPENJDK_TARGET_OS_TYPE
  FLAGS_CPU=$OPENJDK_TARGET_CPU
  FLAGS_CPU_ARCH=$OPENJDK_TARGET_CPU_ARCH
  FLAGS_CPU_BITS=$OPENJDK_TARGET_CPU_BITS
  FLAGS_CPU_ENDIAN=$OPENJDK_TARGET_CPU_ENDIAN
  FLAGS_CPU_LEGACY=$OPENJDK_TARGET_CPU_LEGACY
  FLAGS_CPU_LEGACY_LIB=$OPENJDK_TARGET_CPU_LEGACY_LIB

  FLAGS_SETUP_CFLAGS_CPU_DEP([TARGET])

  # Repeat the check for the BUILD_CC and BUILD_CXX. Need to also reset CFLAGS
  # since any target specific flags will likely not work with the build compiler.
  CC_OLD="$CC"
  CXX_OLD="$CXX"
  CFLAGS_OLD="$CFLAGS"
  CXXFLAGS_OLD="$CXXFLAGS"
  CC="$BUILD_CC"
  CXX="$BUILD_CXX"
  CFLAGS=""
  CXXFLAGS=""

  FLAGS_OS=$OPENJDK_BUILD_OS
  FLAGS_OS_TYPE=$OPENJDK_BUILD_OS_TYPE
  FLAGS_CPU=$OPENJDK_BUILD_CPU
  FLAGS_CPU_ARCH=$OPENJDK_BUILD_CPU_ARCH
  FLAGS_CPU_BITS=$OPENJDK_BUILD_CPU_BITS
  FLAGS_CPU_ENDIAN=$OPENJDK_BUILD_CPU_ENDIAN
  FLAGS_CPU_LEGACY=$OPENJDK_BUILD_CPU_LEGACY
  FLAGS_CPU_LEGACY_LIB=$OPENJDK_BUILD_CPU_LEGACY_LIB

  FLAGS_SETUP_CFLAGS_CPU_DEP([BUILD], [OPENJDK_BUILD_], [BUILD_])

  CC="$CC_OLD"
  CXX="$CXX_OLD"
  CFLAGS="$CFLAGS_OLD"
  CXXFLAGS="$CXXFLAGS_OLD"
])

################################################################################
# platform independent
AC_DEFUN([FLAGS_SETUP_CFLAGS_HELPER],
[
  #### OS DEFINES, these should be independent on toolchain
  if test "x$OPENJDK_TARGET_OS" = xlinux; then
    CFLAGS_OS_DEF_JVM="-DLINUX -D_FILE_OFFSET_BITS=64"
    CFLAGS_OS_DEF_JDK="-D_GNU_SOURCE -D_REENTRANT -D_FILE_OFFSET_BITS=64"
  elif test "x$OPENJDK_TARGET_OS" = xmacosx; then
    CFLAGS_OS_DEF_JVM="-D_ALLBSD_SOURCE -D_DARWIN_C_SOURCE -D_XOPEN_SOURCE"
    CFLAGS_OS_DEF_JDK="-D_ALLBSD_SOURCE -D_DARWIN_UNLIMITED_SELECT"
  elif test "x$OPENJDK_TARGET_OS" = xaix; then
    CFLAGS_OS_DEF_JVM="-DAIX -D_LARGE_FILES"
    CFLAGS_OS_DEF_JDK="-D_LARGE_FILES"
  elif test "x$OPENJDK_TARGET_OS" = xbsd; then
    CFLAGS_OS_DEF_JDK="-D_ALLBSD_SOURCE"
  elif test "x$OPENJDK_TARGET_OS" = xwindows; then
    CFLAGS_OS_DEF_JVM="-D_WINDOWS -DWIN32 -D_JNI_IMPLEMENTATION_"
  fi

  CFLAGS_OS_DEF_JDK="$CFLAGS_OS_DEF_JDK -D$OPENJDK_TARGET_OS_UPPERCASE"

  #### GLOBAL DEFINES
  # Set some common defines. These works for all compilers, but assume
  # -D is universally accepted.

  # Always enable optional macros for VM.
  ALWAYS_CFLAGS_JVM="-D__STDC_FORMAT_MACROS -D__STDC_LIMIT_MACROS -D__STDC_CONSTANT_MACROS"

  ###############################################################################

  # Adjust flags according to debug level.
  # Setup debug/release defines
  if test "x$DEBUG_LEVEL" = xrelease; then
    DEBUG_CFLAGS_JDK="-DNDEBUG"
  else
    DEBUG_CFLAGS_JDK="-DDEBUG"

    if test "x$TOOLCHAIN_TYPE" = xclang && test "x$OPENJDK_TARGET_OS" = xaix; then
      DEBUG_CFLAGS_JVM="-fpic -mcmodel=large"
    fi
  fi

  if test "x$DEBUG_LEVEL" != xrelease; then
    DEBUG_OPTIONS_FLAGS_JDK="$CFLAGS_DEBUG_OPTIONS"
    DEBUG_SYMBOLS_CFLAGS_JDK="$CFLAGS_DEBUG_SYMBOLS"
  fi

  #### TOOLCHAIN DEFINES

  if test "x$TOOLCHAIN_TYPE" = xgcc; then
    ALWAYS_DEFINES_JVM="-D_GNU_SOURCE -D_REENTRANT"
  elif test "x$TOOLCHAIN_TYPE" = xclang; then
    ALWAYS_DEFINES_JVM="-D_GNU_SOURCE"
<<<<<<< HEAD
  elif test "x$TOOLCHAIN_TYPE" = xxlc; then
    ALWAYS_DEFINES_JVM="-D_REENTRANT"
    ALWAYS_DEFINES_JDK="-D_GNU_SOURCE -D_REENTRANT -DSTDC"
=======
>>>>>>> 30e0ca9a
  elif test "x$TOOLCHAIN_TYPE" = xmicrosoft; then
    # Access APIs for Windows 8 and above
    # see https://docs.microsoft.com/en-us/cpp/porting/modifying-winver-and-win32-winnt?view=msvc-170
    ALWAYS_DEFINES_JDK="-DWIN32_LEAN_AND_MEAN -D_WIN32_WINNT=0x0602 \
        -D_CRT_SECURE_NO_WARNINGS -D_CRT_NONSTDC_NO_DEPRECATE -DWIN32 -DIAL"
    ALWAYS_DEFINES_JVM="-DNOMINMAX -DWIN32_LEAN_AND_MEAN -D_WIN32_WINNT=0x0602 \
        -D_CRT_SECURE_NO_WARNINGS -D_CRT_NONSTDC_NO_DEPRECATE"
  fi

  ###############################################################################
  #
  #
  # CFLAGS BASIC
  if test "x$TOOLCHAIN_TYPE" = xgcc || test "x$TOOLCHAIN_TYPE" = xclang; then
    # COMMON to gcc and clang
    TOOLCHAIN_CFLAGS_JVM="-pipe -fno-rtti -fno-exceptions \
        -fvisibility=hidden -fno-strict-aliasing -fno-omit-frame-pointer"
  fi

  if test "x$TOOLCHAIN_TYPE" = xclang && test "x$OPENJDK_TARGET_OS" = xaix; then
    # clang compiler on aix needs -ffunction-sections
    TOOLCHAIN_CFLAGS_JVM="$TOOLCHAIN_CFLAGS_JVM -ffunction-sections -ftls-model -fno-math-errno -fstack-protector"
    TOOLCHAIN_CFLAGS_JDK="-ffunction-sections -fsigned-char -fstack-protector"
  fi

  if test "x$TOOLCHAIN_TYPE" = xgcc; then
    TOOLCHAIN_CFLAGS_JVM="$TOOLCHAIN_CFLAGS_JVM -fstack-protector"
    TOOLCHAIN_CFLAGS_JDK="-fvisibility=hidden -pipe -fstack-protector"
    # reduce lib size on linux in link step, this needs also special compile flags
    # do this on s390x also for libjvm (where serviceability agent is not supported)
    if test "x$ENABLE_LINKTIME_GC" = xtrue; then
      TOOLCHAIN_CFLAGS_JDK="$TOOLCHAIN_CFLAGS_JDK -ffunction-sections -fdata-sections"
      if test "x$OPENJDK_TARGET_CPU" = xs390x && test "x$DEBUG_LEVEL" == xrelease; then
        TOOLCHAIN_CFLAGS_JVM="$TOOLCHAIN_CFLAGS_JVM -ffunction-sections -fdata-sections"
      fi
    fi
    # technically NOT for CXX (but since this gives *worse* performance, use
    # no-strict-aliasing everywhere!)
    TOOLCHAIN_CFLAGS_JDK_CONLY="-fno-strict-aliasing"

  elif test "x$TOOLCHAIN_TYPE" = xclang; then
    # Restrict the debug information created by Clang to avoid
    # too big object files and speed the build up a little bit
    # (see http://llvm.org/bugs/show_bug.cgi?id=7554)
    TOOLCHAIN_CFLAGS_JVM="$TOOLCHAIN_CFLAGS_JVM -flimit-debug-info"

    # In principle the stack alignment below is cpu- and ABI-dependent and
    # should agree with values of StackAlignmentInBytes in various
    # src/hotspot/cpu/*/globalDefinitions_*.hpp files, but this value currently
    # works for all platforms.
    TOOLCHAIN_CFLAGS_JVM="$TOOLCHAIN_CFLAGS_JVM -mno-omit-leaf-frame-pointer -mstack-alignment=16"

    if test "x$OPENJDK_TARGET_OS" = xlinux; then
      if test "x$DEBUG_LEVEL" = xrelease; then
        # Clang does not inline as much as GCC does for functions with "inline" keyword by default.
        # This causes noticeable slowdown in pause time for G1, and possibly in other areas.
        # Increasing the inline hint threshold avoids the slowdown for Clang-built JVM.
        TOOLCHAIN_CFLAGS_JVM="$TOOLCHAIN_CFLAGS_JVM -mllvm -inlinehint-threshold=100000"
      fi
      TOOLCHAIN_CFLAGS_JDK="-pipe"
      TOOLCHAIN_CFLAGS_JDK_CONLY="-fno-strict-aliasing" # technically NOT for CXX
    fi
    TOOLCHAIN_CFLAGS_JDK="$TOOLCHAIN_CFLAGS_JDK -fvisibility=hidden"

  elif test "x$TOOLCHAIN_TYPE" = xmicrosoft; then
    # The -utf-8 option sets source and execution character sets to UTF-8 to enable correct
    # compilation of all source files regardless of the active code page on Windows.
    TOOLCHAIN_CFLAGS_JVM="-nologo -MD -Zc:preprocessor -Zc:inline -permissive- -utf-8 -MP"
    TOOLCHAIN_CFLAGS_JDK="-nologo -MD -Zc:preprocessor -Zc:inline -permissive- -utf-8 -Zc:wchar_t-"
  fi

  # CFLAGS C language level for JDK sources (hotspot only uses C++)
  if test "x$TOOLCHAIN_TYPE" = xgcc || test "x$TOOLCHAIN_TYPE" = xclang; then
    LANGSTD_CFLAGS="-std=c11"
  elif test "x$TOOLCHAIN_TYPE" = xmicrosoft; then
    LANGSTD_CFLAGS="-std:c11"
  fi
  TOOLCHAIN_CFLAGS_JDK_CONLY="$LANGSTD_CFLAGS $TOOLCHAIN_CFLAGS_JDK_CONLY"

  # CXXFLAGS C++ language level for all of JDK, including Hotspot.
  if test "x$TOOLCHAIN_TYPE" = xgcc || test "x$TOOLCHAIN_TYPE" = xclang; then
    LANGSTD_CXXFLAGS="-std=c++14"
  elif test "x$TOOLCHAIN_TYPE" = xmicrosoft; then
    LANGSTD_CXXFLAGS="-std:c++14"
  else
    AC_MSG_ERROR([Cannot enable C++14 for this toolchain])
  fi
  TOOLCHAIN_CFLAGS_JDK_CXXONLY="$TOOLCHAIN_CFLAGS_JDK_CXXONLY $LANGSTD_CXXFLAGS"
  TOOLCHAIN_CFLAGS_JVM="$TOOLCHAIN_CFLAGS_JVM $LANGSTD_CXXFLAGS"
  ADLC_LANGSTD_CXXFLAGS="$LANGSTD_CXXFLAGS"

  # CFLAGS WARNINGS STUFF
  # Set JVM_CFLAGS warning handling
  if test "x$TOOLCHAIN_TYPE" = xgcc; then
    WARNING_CFLAGS_JDK_CONLY="$WARNINGS_ENABLE_ALL_CFLAGS"
    WARNING_CFLAGS_JDK_CXXONLY="$WARNINGS_ENABLE_ALL_CXXFLAGS"
    WARNING_CFLAGS_JVM="$WARNINGS_ENABLE_ALL_CXXFLAGS"

  elif test "x$TOOLCHAIN_TYPE" = xclang; then
    WARNING_CFLAGS="$WARNINGS_ENABLE_ALL"

  elif test "x$TOOLCHAIN_TYPE" = xmicrosoft; then
    WARNING_CFLAGS="$WARNINGS_ENABLE_ALL"

  fi

  # Set some additional per-OS defines.

  # Additional macosx handling
  if test "x$OPENJDK_TARGET_OS" = xmacosx; then
    OS_CFLAGS="-DMAC_OS_X_VERSION_MIN_REQUIRED=$MACOSX_VERSION_MIN_NODOTS \
        -mmacosx-version-min=$MACOSX_VERSION_MIN"

    if test -n "$MACOSX_VERSION_MAX"; then
        OS_CFLAGS="$OS_CFLAGS \
            -DMAC_OS_X_VERSION_MAX_ALLOWED=$MACOSX_VERSION_MAX_NODOTS"
    fi
  fi

  OS_CFLAGS="$OS_CFLAGS -DLIBC=$OPENJDK_TARGET_LIBC"
  if test "x$OPENJDK_TARGET_LIBC" = xmusl; then
    OS_CFLAGS="$OS_CFLAGS -DMUSL_LIBC"
  fi

  # Where does this really belong??
  if test "x$TOOLCHAIN_TYPE" = xgcc || test "x$TOOLCHAIN_TYPE" = xclang; then
    PICFLAG="-fPIC"
    PIEFLAG="-fPIE"
  elif test "x$TOOLCHAIN_TYPE" = xmicrosoft; then
    PICFLAG=""
  fi

  if test "x$TOOLCHAIN_TYPE" = xclang && test "x$OPENJDK_TARGET_OS" = xaix; then
    JVM_PICFLAG="-fpic -mcmodel=large"
  else
    JVM_PICFLAG="$PICFLAG"
  fi
  JDK_PICFLAG="$PICFLAG"

  if test "x$OPENJDK_TARGET_OS" = xmacosx; then
    # Linking is different on macOS
    JVM_PICFLAG=""
  fi

  # Extra flags needed when building optional static versions of certain
  # JDK libraries.
  STATIC_LIBS_CFLAGS="-DSTATIC_BUILD=1"
  if test "x$TOOLCHAIN_TYPE" = xgcc || test "x$TOOLCHAIN_TYPE" = xclang; then
    STATIC_LIBS_CFLAGS="$STATIC_LIBS_CFLAGS -ffunction-sections -fdata-sections \
      -DJNIEXPORT='__attribute__((visibility(\"default\")))'"
  else
    STATIC_LIBS_CFLAGS="$STATIC_LIBS_CFLAGS -DJNIEXPORT="
  fi
  if test "x$TOOLCHAIN_TYPE" = xgcc; then
    # Disable relax-relocation to enable compatibility with older linkers
    RELAX_RELOCATIONS_FLAG="-Xassembler -mrelax-relocations=no"
    FLAGS_COMPILER_CHECK_ARGUMENTS(ARGUMENT: [${RELAX_RELOCATIONS_FLAG}],
        IF_TRUE: [STATIC_LIBS_CFLAGS="$STATIC_LIBS_CFLAGS ${RELAX_RELOCATIONS_FLAG}"])
  fi
  AC_SUBST(STATIC_LIBS_CFLAGS)
])

################################################################################
# $1 - Either BUILD or TARGET to pick the correct OS/CPU variables to check
#      conditionals against.
# $2 - Optional prefix for each variable defined.
# $3 - Optional prefix for compiler variables (either BUILD_ or nothing).
AC_DEFUN([FLAGS_SETUP_CFLAGS_CPU_DEP],
[
  #### CPU DEFINES, these should (in theory) be independent on toolchain

  # Setup target CPU
  # Setup endianness
  if test "x$FLAGS_CPU_ENDIAN" = xlittle; then
    $1_DEFINES_CPU_JVM="-DVM_LITTLE_ENDIAN"
    $1_DEFINES_CPU_JDK="-D_LITTLE_ENDIAN"
  else
    $1_DEFINES_CPU_JDK="-D_BIG_ENDIAN"
  fi

  # setup CPU bit size
  $1_DEFINES_CPU_JDK="${$1_DEFINES_CPU_JDK} -DARCH='\"$FLAGS_CPU_LEGACY\"' \
      -D$FLAGS_CPU_LEGACY"

  if test "x$FLAGS_CPU_BITS" = x64; then
    $1_DEFINES_CPU_JDK="${$1_DEFINES_CPU_JDK} -D_LP64=1"
    $1_DEFINES_CPU_JVM="${$1_DEFINES_CPU_JVM} -D_LP64=1"
  fi

  # toolchain dependent, per-cpu
  if test "x$TOOLCHAIN_TYPE" = xmicrosoft; then
    if test "x$FLAGS_CPU" = xaarch64; then
      $1_DEFINES_CPU_JDK="${$1_DEFINES_CPU_JDK} -D_ARM64_ -Darm64"
    elif test "x$FLAGS_CPU" = xx86_64; then
      $1_DEFINES_CPU_JDK="${$1_DEFINES_CPU_JDK} -D_AMD64_ -Damd64"
    else
      $1_DEFINES_CPU_JDK="${$1_DEFINES_CPU_JDK} -D_X86_ -Dx86"
    fi
  fi

  # CFLAGS PER CPU
  if test "x$TOOLCHAIN_TYPE" = xgcc || test "x$TOOLCHAIN_TYPE" = xclang; then
    # COMMON to gcc and clang
    AC_MSG_CHECKING([if $1 is x86])
    if test "x$FLAGS_CPU" = xx86; then
      AC_MSG_RESULT([yes])
      AC_MSG_CHECKING([if control flow protection is enabled by additional compiler flags])
      if echo "${EXTRA_CFLAGS}${EXTRA_CXXFLAGS}${EXTRA_ASFLAGS}" | ${GREP} -q 'fcf-protection' ; then
        # cf-protection requires CMOV and thus i686
        $1_CFLAGS_CPU="-march=i686"
        AC_MSG_RESULT([yes, forcing ${$1_CFLAGS_CPU}])
      else
        # Force compatibility with i586 on 32 bit intel platforms.
        $1_CFLAGS_CPU="-march=i586"
        AC_MSG_RESULT([no, forcing ${$1_CFLAGS_CPU}])
      fi
    else
      AC_MSG_RESULT([no])
    fi
  fi

  if test "x$TOOLCHAIN_TYPE" = xgcc; then
    if test "x$FLAGS_CPU" = xaarch64; then
      # -Wno-psabi to get rid of annoying "note: parameter passing for argument of type '<type> changed in GCC 9.1"
      $1_CFLAGS_CPU="-Wno-psabi"
    elif test "x$FLAGS_CPU" = xarm; then
      # -Wno-psabi to get rid of annoying "note: the mangling of 'va_list' has changed in GCC 4.4"
      $1_CFLAGS_CPU="-fsigned-char -Wno-psabi $ARM_ARCH_TYPE_FLAGS $ARM_FLOAT_TYPE_FLAGS -DJDK_ARCH_ABI_PROP_NAME='\"\$(JDK_ARCH_ABI_PROP_NAME)\"'"
      $1_CFLAGS_CPU_JVM="-DARM"
    elif test "x$FLAGS_CPU_ARCH" = xppc; then
      $1_CFLAGS_CPU_JVM="-minsert-sched-nops=regroup_exact -mno-multiple -mno-string"
      if test "x$FLAGS_CPU" = xppc64; then
        # -mminimal-toc fixes `relocation truncated to fit' error for gcc 4.1.
        # Use ppc64 instructions, but schedule for power5
        $1_CFLAGS_CPU_JVM="${$1_CFLAGS_CPU_JVM} -mminimal-toc -mcpu=powerpc64 -mtune=power5"
      elif test "x$FLAGS_CPU" = xppc64le; then
        # Little endian machine uses ELFv2 ABI.
        # Use Power8, this is the first CPU to support PPC64 LE with ELFv2 ABI.
        $1_CFLAGS_CPU_JVM="${$1_CFLAGS_CPU_JVM} -DABI_ELFv2 -mcpu=power8 -mtune=power8"
      fi
    elif test "x$FLAGS_CPU" = xs390x; then
      $1_CFLAGS_CPU="-mbackchain -march=z10"
    fi

    if test "x$FLAGS_CPU_ARCH" != xarm &&  test "x$FLAGS_CPU_ARCH" != xppc; then
      # for all archs except arm and ppc, prevent gcc to omit frame pointer
      $1_CFLAGS_CPU_JDK="${$1_CFLAGS_CPU_JDK} -fno-omit-frame-pointer"
    fi

  elif test "x$TOOLCHAIN_TYPE" = xclang; then
    if test "x$FLAGS_OS" = xlinux; then
      # ppc test not really needed for clang
      if test "x$FLAGS_CPU_ARCH" != xarm &&  test "x$FLAGS_CPU_ARCH" != xppc; then
        # for all archs except arm and ppc, prevent gcc to omit frame pointer
        $1_CFLAGS_CPU_JDK="${$1_CFLAGS_CPU_JDK} -fno-omit-frame-pointer"
      fi
    fi
    if test "x$OPENJDK_TARGET_OS" = xaix; then
      $1_CFLAGS_CPU="-mcpu=pwr8"
    fi

  elif test "x$TOOLCHAIN_TYPE" = xmicrosoft; then
    if test "x$FLAGS_CPU" = xx86; then
      $1_CFLAGS_CPU_JVM="-arch:IA32"
    elif test "x$OPENJDK_TARGET_CPU" = xx86_64; then
      if test "x$DEBUG_LEVEL" != xrelease; then
        # NOTE: This is probably redundant; -homeparams is default on
        # non-release builds.
        $1_CFLAGS_CPU_JVM="-homeparams"
      fi
    fi
  fi

  if test "x$TOOLCHAIN_TYPE" = xgcc; then
    FLAGS_SETUP_GCC6_COMPILER_FLAGS($1, $3)
    $1_TOOLCHAIN_CFLAGS="${$1_GCC6_CFLAGS}"

    $1_WARNING_CFLAGS_JVM="-Wno-format-zero-length -Wtype-limits -Wuninitialized"
  fi

  if test "x$TOOLCHAIN_TYPE" = xmicrosoft; then
    REPRODUCIBLE_CFLAGS="-experimental:deterministic"
    FLAGS_COMPILER_CHECK_ARGUMENTS(ARGUMENT: [${REPRODUCIBLE_CFLAGS}],
        PREFIX: $3,
        IF_FALSE: [
            REPRODUCIBLE_CFLAGS=
        ]
    )
    AC_SUBST(REPRODUCIBLE_CFLAGS)
  fi

  # Prevent the __FILE__ macro from generating absolute paths into the built
  # binaries. Depending on toolchain, different mitigations are possible.
  # * GCC and Clang of new enough versions have -fmacro-prefix-map.
  # * For most other toolchains, supplying all source files and -I flags as
  #   relative paths fixes the issue.
  FILE_MACRO_CFLAGS=
  if test "x$ALLOW_ABSOLUTE_PATHS_IN_OUTPUT" = "xfalse"; then
    if test "x$TOOLCHAIN_TYPE" = xgcc || test "x$TOOLCHAIN_TYPE" = xclang; then
      # Check if compiler supports -fmacro-prefix-map. If so, use that to make
      # the __FILE__ macro resolve to paths relative to the workspace root.
      workspace_root_trailing_slash="${WORKSPACE_ROOT%/}/"
      FILE_MACRO_CFLAGS="-fmacro-prefix-map=${workspace_root_trailing_slash}="
      FLAGS_COMPILER_CHECK_ARGUMENTS(ARGUMENT: [${FILE_MACRO_CFLAGS}],
          PREFIX: $3,
          IF_FALSE: [
              FILE_MACRO_CFLAGS=
          ]
      )
    elif test "x$TOOLCHAIN_TYPE" = xmicrosoft; then
      # There is a known issue with the pathmap if the mapping is made to the
      # empty string. Add a minimal string "s" as prefix to work around this.
      # PATHMAP_FLAGS is also added to LDFLAGS in flags-ldflags.m4.
      PATHMAP_FLAGS="-pathmap:${WORKSPACE_ROOT}=s"
      FILE_MACRO_CFLAGS="$PATHMAP_FLAGS"
      FLAGS_COMPILER_CHECK_ARGUMENTS(ARGUMENT: [${FILE_MACRO_CFLAGS}],
          PREFIX: $3,
          IF_FALSE: [
              PATHMAP_FLAGS=
              FILE_MACRO_CFLAGS=
          ]
      )
      if test "x$FILE_MACRO_CFLAGS" != x; then
        # Add -pathmap for all VS system include paths using Windows
        # full Long path name that is generated by the compiler
        # Not enabled under WSL as there is no easy way to obtain the
        # Windows full long paths, thus reproducible WSL builds will
        # depend on building with the same VS toolchain install location.
        if test "x$OPENJDK_BUILD_OS_ENV" != "xwindows.wsl1" && test "x$OPENJDK_BUILD_OS_ENV" != "xwindows.wsl2"; then
          for ipath in ${$3SYSROOT_CFLAGS}; do
              if test "x${ipath:0:2}" == "x-I"; then
                  ipath_path=${ipath#"-I"}
                  UTIL_FIXUP_WIN_LONG_PATH(ipath_path)
                  FILE_MACRO_CFLAGS="$FILE_MACRO_CFLAGS -pathmap:\"$ipath_path\"=vsi"
              fi
          done
        fi
      fi
    fi

    AC_MSG_CHECKING([how to prevent absolute paths in output])
    if test "x$FILE_MACRO_CFLAGS" != x; then
      AC_MSG_RESULT([using compiler options])
    else
      AC_MSG_RESULT([using relative paths])
    fi
  fi
  AC_SUBST(FILE_MACRO_CFLAGS)

  FLAGS_SETUP_BRANCH_PROTECTION

  # EXPORT to API
  CFLAGS_JVM_COMMON="$ALWAYS_CFLAGS_JVM $ALWAYS_DEFINES_JVM \
      $TOOLCHAIN_CFLAGS_JVM ${$1_TOOLCHAIN_CFLAGS_JVM} \
      $OS_CFLAGS $OS_CFLAGS_JVM $CFLAGS_OS_DEF_JVM $DEBUG_CFLAGS_JVM \
      $WARNING_CFLAGS $WARNING_CFLAGS_JVM $JVM_PICFLAG $FILE_MACRO_CFLAGS \
      $REPRODUCIBLE_CFLAGS $BRANCH_PROTECTION_CFLAGS"

  CFLAGS_JDK_COMMON="$ALWAYS_DEFINES_JDK $TOOLCHAIN_CFLAGS_JDK \
      $OS_CFLAGS $CFLAGS_OS_DEF_JDK $DEBUG_CFLAGS_JDK $DEBUG_OPTIONS_FLAGS_JDK \
      $WARNING_CFLAGS $WARNING_CFLAGS_JDK $DEBUG_SYMBOLS_CFLAGS_JDK \
      $FILE_MACRO_CFLAGS $REPRODUCIBLE_CFLAGS $BRANCH_PROTECTION_CFLAGS"

  # Use ${$2EXTRA_CFLAGS} to block EXTRA_CFLAGS to be added to build flags.
  # (Currently we don't have any OPENJDK_BUILD_EXTRA_CFLAGS, but that might
  # change in the future.)

  CFLAGS_JDK_COMMON_CONLY="$TOOLCHAIN_CFLAGS_JDK_CONLY  \
      $WARNING_CFLAGS_JDK_CONLY ${$2EXTRA_CFLAGS}"
  CFLAGS_JDK_COMMON_CXXONLY="$ALWAYS_DEFINES_JDK_CXXONLY \
      $TOOLCHAIN_CFLAGS_JDK_CXXONLY \
      ${$1_TOOLCHAIN_CFLAGS_JDK_CXXONLY} \
      $WARNING_CFLAGS_JDK_CXXONLY ${$2EXTRA_CXXFLAGS}"

  $1_CFLAGS_JVM="${$1_DEFINES_CPU_JVM} ${$1_CFLAGS_CPU} ${$1_CFLAGS_CPU_JVM} ${$1_TOOLCHAIN_CFLAGS} ${$1_WARNING_CFLAGS_JVM}"
  $1_CFLAGS_JDK="${$1_DEFINES_CPU_JDK} ${$1_CFLAGS_CPU} ${$1_CFLAGS_CPU_JDK} ${$1_TOOLCHAIN_CFLAGS}"

  $2JVM_CFLAGS="$CFLAGS_JVM_COMMON ${$1_CFLAGS_JVM} ${$2EXTRA_CXXFLAGS}"

  $2CFLAGS_JDKEXE="$CFLAGS_JDK_COMMON $CFLAGS_JDK_COMMON_CONLY ${$1_CFLAGS_JDK} $PIEFLAG"
  $2CXXFLAGS_JDKEXE="$CFLAGS_JDK_COMMON $CFLAGS_JDK_COMMON_CXXONLY ${$1_CFLAGS_JDK} $PIEFLAG"
  $2CFLAGS_JDKLIB="$CFLAGS_JDK_COMMON $CFLAGS_JDK_COMMON_CONLY ${$1_CFLAGS_JDK} \
      $JDK_PICFLAG ${$1_CFLAGS_CPU_JDK_LIBONLY}"
  $2CXXFLAGS_JDKLIB="$CFLAGS_JDK_COMMON $CFLAGS_JDK_COMMON_CXXONLY ${$1_CFLAGS_JDK} \
      $JDK_PICFLAG ${$1_CFLAGS_CPU_JDK_LIBONLY}"

  AC_SUBST($2JVM_CFLAGS)
  AC_SUBST($2CFLAGS_JDKLIB)
  AC_SUBST($2CFLAGS_JDKEXE)
  AC_SUBST($2CXXFLAGS_JDKLIB)
  AC_SUBST($2CXXFLAGS_JDKEXE)
  AC_SUBST($2ADLC_LANGSTD_CXXFLAGS)

  COMPILER_FP_CONTRACT_OFF_FLAG="-ffp-contract=off"
  # Check that the compiler supports -ffp-contract=off flag
  # Set FDLIBM_CFLAGS to -ffp-contract=off if it does. Empty
  # otherwise.
  # These flags are required for GCC-based builds of
  # fdlibm with optimization without losing precision.
  # Notably, -ffp-contract=off needs to be added for GCC >= 4.6.
  if test "x$TOOLCHAIN_TYPE" = xgcc || test "x$TOOLCHAIN_TYPE" = xclang; then
    FLAGS_COMPILER_CHECK_ARGUMENTS(ARGUMENT: [${COMPILER_FP_CONTRACT_OFF_FLAG}],
        PREFIX: $3,
        IF_TRUE: [$2FDLIBM_CFLAGS=${COMPILER_FP_CONTRACT_OFF_FLAG}],
        IF_FALSE: [$2FDLIBM_CFLAGS=""])
  fi
  AC_SUBST($2FDLIBM_CFLAGS)
])

# FLAGS_SETUP_GCC6_COMPILER_FLAGS([PREFIX])
# Arguments:
# $1 - Prefix for each variable defined.
# $2 - Prefix for compiler variables (either BUILD_ or nothing).
AC_DEFUN([FLAGS_SETUP_GCC6_COMPILER_FLAGS],
[
  # This flag is required for GCC 6 builds as undefined behavior in OpenJDK code
  # runs afoul of the more aggressive versions of this optimization.
  NO_LIFETIME_DSE_CFLAG="-fno-lifetime-dse"
  FLAGS_COMPILER_CHECK_ARGUMENTS(ARGUMENT: [$NO_LIFETIME_DSE_CFLAG],
      PREFIX: $2, IF_FALSE: [NO_LIFETIME_DSE_CFLAG=""])
  $1_GCC6_CFLAGS="${NO_LIFETIME_DSE_CFLAG}"
])

AC_DEFUN_ONCE([FLAGS_SETUP_BRANCH_PROTECTION],
[
  # Is branch protection available?
  BRANCH_PROTECTION_AVAILABLE=false
  BRANCH_PROTECTION_FLAG="-mbranch-protection=standard"

  if test "x$OPENJDK_TARGET_CPU" = xaarch64; then
    if test "x$TOOLCHAIN_TYPE" = xgcc || test "x$TOOLCHAIN_TYPE" = xclang; then
      FLAGS_COMPILER_CHECK_ARGUMENTS(ARGUMENT: [${BRANCH_PROTECTION_FLAG}],
          IF_TRUE: [BRANCH_PROTECTION_AVAILABLE=true])
    fi
  fi

  BRANCH_PROTECTION_CFLAGS=""
  UTIL_ARG_ENABLE(NAME: branch-protection, DEFAULT: false,
      RESULT: USE_BRANCH_PROTECTION, AVAILABLE: $BRANCH_PROTECTION_AVAILABLE,
      DESC: [enable branch protection when compiling C/C++],
      IF_ENABLED: [ BRANCH_PROTECTION_CFLAGS=${BRANCH_PROTECTION_FLAG}])
  AC_SUBST(BRANCH_PROTECTION_CFLAGS)
])<|MERGE_RESOLUTION|>--- conflicted
+++ resolved
@@ -77,15 +77,12 @@
       fi
     fi
 
-<<<<<<< HEAD
   elif test "x$TOOLCHAIN_TYPE" = xxlc; then
     SHARED_LIBRARY_FLAGS="-qmkshrobj -bM:SRE -bnoentry"
     SET_EXECUTABLE_ORIGIN=""
     SET_SHARED_LIBRARY_ORIGIN=''
     SET_SHARED_LIBRARY_NAME=''
 
-=======
->>>>>>> 30e0ca9a
   elif test "x$TOOLCHAIN_TYPE" = xmicrosoft; then
     SHARED_LIBRARY_FLAGS="-dll"
     SET_EXECUTABLE_ORIGIN=''
@@ -155,6 +152,8 @@
 
     CFLAGS_DEBUG_SYMBOLS="-g ${GDWARF_FLAGS}"
     ASFLAGS_DEBUG_SYMBOLS="-g"
+  elif test "x$TOOLCHAIN_TYPE" = xxlc; then
+    CFLAGS_DEBUG_SYMBOLS="-g1"
   elif test "x$TOOLCHAIN_TYPE" = xmicrosoft; then
     CFLAGS_DEBUG_SYMBOLS="-Z7"
   fi
@@ -220,7 +219,11 @@
 AC_DEFUN([FLAGS_SETUP_WARNINGS],
 [
   # Set default value.
-  WARNINGS_AS_ERRORS_DEFAULT=true
+  if test "x$TOOLCHAIN_TYPE" != xxlc; then
+    WARNINGS_AS_ERRORS_DEFAULT=true
+  else
+    WARNINGS_AS_ERRORS_DEFAULT=false
+  fi
 
   UTIL_ARG_ENABLE(NAME: warnings-as-errors, DEFAULT: $WARNINGS_AS_ERRORS_DEFAULT,
       RESULT: WARNINGS_AS_ERRORS,
@@ -269,6 +272,15 @@
       WARNINGS_ENABLE_ALL="-Wall -Wextra -Wformat=2 $WARNINGS_ENABLE_ADDITIONAL"
 
       DISABLED_WARNINGS="unknown-warning-option unused-parameter unused"
+      ;;
+
+    xlc)
+      DISABLE_WARNING_PREFIX="-Wno-"
+      CFLAGS_WARNINGS_ARE_ERRORS="-qhalt=w"
+
+      # Possibly a better subset than "all" is "lan:trx:ret:zea:cmp:ret"
+      WARNINGS_ENABLE_ALL="-qinfo=all -qformat=all"
+      DISABLED_WARNINGS=""
       ;;
   esac
   AC_SUBST(DISABLE_WARNING_PREFIX)
@@ -351,6 +363,15 @@
     C_O_FLAG_SIZE="-Os"
     C_O_FLAG_DEBUG="-O0"
     C_O_FLAG_NONE="-O0"
+  elif test "x$TOOLCHAIN_TYPE" = xxlc; then
+    C_O_FLAG_HIGHEST_JVM="-O3 -qhot=level=1 -qinline -qinlglue"
+    C_O_FLAG_HIGHEST="-O3 -qhot=level=1 -qinline -qinlglue"
+    C_O_FLAG_HI="-O3 -qinline -qinlglue"
+    C_O_FLAG_NORM="-O2"
+    C_O_FLAG_DEBUG="-qnoopt"
+    # FIXME: Value below not verified.
+    C_O_FLAG_DEBUG_JVM=""
+    C_O_FLAG_NONE="-qnoopt"
   elif test "x$TOOLCHAIN_TYPE" = xmicrosoft; then
     C_O_FLAG_HIGHEST_JVM="-O2 -Oy-"
     C_O_FLAG_HIGHEST="-O2"
@@ -494,6 +515,12 @@
   else
     DEBUG_CFLAGS_JDK="-DDEBUG"
 
+    if test "x$TOOLCHAIN_TYPE" = xxlc; then
+      # We need '-qminimaltoc' or '-qpic=large -bbigtoc' if the TOC overflows.
+      # Hotspot now overflows its 64K TOC (currently only for debug),
+      # so for debug we build with '-qpic=large -bbigtoc'.
+      DEBUG_CFLAGS_JVM="-qpic=large"
+    fi
     if test "x$TOOLCHAIN_TYPE" = xclang && test "x$OPENJDK_TARGET_OS" = xaix; then
       DEBUG_CFLAGS_JVM="-fpic -mcmodel=large"
     fi
@@ -510,12 +537,9 @@
     ALWAYS_DEFINES_JVM="-D_GNU_SOURCE -D_REENTRANT"
   elif test "x$TOOLCHAIN_TYPE" = xclang; then
     ALWAYS_DEFINES_JVM="-D_GNU_SOURCE"
-<<<<<<< HEAD
   elif test "x$TOOLCHAIN_TYPE" = xxlc; then
     ALWAYS_DEFINES_JVM="-D_REENTRANT"
     ALWAYS_DEFINES_JDK="-D_GNU_SOURCE -D_REENTRANT -DSTDC"
-=======
->>>>>>> 30e0ca9a
   elif test "x$TOOLCHAIN_TYPE" = xmicrosoft; then
     # Access APIs for Windows 8 and above
     # see https://docs.microsoft.com/en-us/cpp/porting/modifying-winver-and-win32-winnt?view=msvc-170
@@ -580,6 +604,12 @@
     fi
     TOOLCHAIN_CFLAGS_JDK="$TOOLCHAIN_CFLAGS_JDK -fvisibility=hidden"
 
+  elif test "x$TOOLCHAIN_TYPE" = xxlc; then
+    # Suggested additions: -qsrcmsg to get improved error reporting
+    # set -qtbtable=full for a better traceback table/better stacks in hs_err when xlc16 is used
+    TOOLCHAIN_CFLAGS_JDK="-qtbtable=full -qchars=signed -qfullpath -qsaveopt -qstackprotect"  # add on both CFLAGS
+    TOOLCHAIN_CFLAGS_JVM="-qtbtable=full -qtune=balanced -fno-exceptions \
+        -qalias=noansi -qstrict -qtls=default -qnortti -qnoeh -qignerrno -qstackprotect"
   elif test "x$TOOLCHAIN_TYPE" = xmicrosoft; then
     # The -utf-8 option sets source and execution character sets to UTF-8 to enable correct
     # compilation of all source files regardless of the active code page on Windows.
@@ -588,7 +618,7 @@
   fi
 
   # CFLAGS C language level for JDK sources (hotspot only uses C++)
-  if test "x$TOOLCHAIN_TYPE" = xgcc || test "x$TOOLCHAIN_TYPE" = xclang; then
+  if test "x$TOOLCHAIN_TYPE" = xgcc || test "x$TOOLCHAIN_TYPE" = xclang || test "x$TOOLCHAIN_TYPE" = xxlc; then
     LANGSTD_CFLAGS="-std=c11"
   elif test "x$TOOLCHAIN_TYPE" = xmicrosoft; then
     LANGSTD_CFLAGS="-std:c11"
@@ -596,7 +626,7 @@
   TOOLCHAIN_CFLAGS_JDK_CONLY="$LANGSTD_CFLAGS $TOOLCHAIN_CFLAGS_JDK_CONLY"
 
   # CXXFLAGS C++ language level for all of JDK, including Hotspot.
-  if test "x$TOOLCHAIN_TYPE" = xgcc || test "x$TOOLCHAIN_TYPE" = xclang; then
+  if test "x$TOOLCHAIN_TYPE" = xgcc || test "x$TOOLCHAIN_TYPE" = xclang || test "x$TOOLCHAIN_TYPE" = xxlc; then
     LANGSTD_CXXFLAGS="-std=c++14"
   elif test "x$TOOLCHAIN_TYPE" = xmicrosoft; then
     LANGSTD_CXXFLAGS="-std:c++14"
@@ -620,6 +650,8 @@
   elif test "x$TOOLCHAIN_TYPE" = xmicrosoft; then
     WARNING_CFLAGS="$WARNINGS_ENABLE_ALL"
 
+  elif test "x$TOOLCHAIN_TYPE" = xxlc; then
+    WARNING_CFLAGS=""  # currently left empty
   fi
 
   # Set some additional per-OS defines.
@@ -644,16 +676,31 @@
   if test "x$TOOLCHAIN_TYPE" = xgcc || test "x$TOOLCHAIN_TYPE" = xclang; then
     PICFLAG="-fPIC"
     PIEFLAG="-fPIE"
+  elif test "x$TOOLCHAIN_TYPE" = xclang && test "x$OPENJDK_TARGET_OS" = xaix; then
+    JVM_PICFLAG="-fpic -mcmodel=large -Wl,-bbigtoc
+    JDK_PICFLAG="-fpic
+  elif test "x$TOOLCHAIN_TYPE" = xxlc; then
+    # '-qpic' defaults to 'qpic=small'. This means that the compiler generates only
+    # one instruction for accessing the TOC. If the TOC grows larger than 64K, the linker
+    # will have to patch this single instruction with a call to some out-of-order code which
+    # does the load from the TOC. This is of course slower, and we also would have
+    # to use '-bbigtoc' for linking anyway so we could also change the PICFLAG to 'qpic=large'.
+    # With 'qpic=large' the compiler will by default generate a two-instruction sequence which
+    # can be patched directly by the linker and does not require a jump to out-of-order code.
+    #
+    # Since large TOC causes perf. overhead, only pay it where we must. Currently this is
+    # for all libjvm variants (both gtest and normal) but no other binaries. So, build
+    # libjvm with -qpic=large and link with -bbigtoc.
+    JVM_PICFLAG="-qpic=large"
+    JDK_PICFLAG="-qpic"
   elif test "x$TOOLCHAIN_TYPE" = xmicrosoft; then
     PICFLAG=""
   fi
 
-  if test "x$TOOLCHAIN_TYPE" = xclang && test "x$OPENJDK_TARGET_OS" = xaix; then
-    JVM_PICFLAG="-fpic -mcmodel=large"
-  else
+  if test "x$TOOLCHAIN_TYPE" != xxlc; then
     JVM_PICFLAG="$PICFLAG"
-  fi
-  JDK_PICFLAG="$PICFLAG"
+    JDK_PICFLAG="$PICFLAG"
+  fi
 
   if test "x$OPENJDK_TARGET_OS" = xmacosx; then
     # Linking is different on macOS
@@ -700,7 +747,8 @@
   $1_DEFINES_CPU_JDK="${$1_DEFINES_CPU_JDK} -DARCH='\"$FLAGS_CPU_LEGACY\"' \
       -D$FLAGS_CPU_LEGACY"
 
-  if test "x$FLAGS_CPU_BITS" = x64; then
+  if test "x$FLAGS_CPU_BITS" = x64 && test "x$FLAGS_OS" != xaix; then
+    # xlc on AIX defines _LP64=1 by default and issues a warning if we redefine it.
     $1_DEFINES_CPU_JDK="${$1_DEFINES_CPU_JDK} -D_LP64=1"
     $1_DEFINES_CPU_JVM="${$1_DEFINES_CPU_JVM} -D_LP64=1"
   fi
@@ -775,6 +823,11 @@
     fi
     if test "x$OPENJDK_TARGET_OS" = xaix; then
       $1_CFLAGS_CPU="-mcpu=pwr8"
+    fi
+
+  elif test "x$TOOLCHAIN_TYPE" = xxlc; then
+    if test "x$FLAGS_CPU" = xppc64; then
+      $1_CFLAGS_CPU_JVM="-qarch=ppc64"
     fi
 
   elif test "x$TOOLCHAIN_TYPE" = xmicrosoft; then
