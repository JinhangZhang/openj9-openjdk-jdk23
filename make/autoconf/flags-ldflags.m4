#
# Copyright (c) 2011, 2022, Oracle and/or its affiliates. All rights reserved.
# DO NOT ALTER OR REMOVE COPYRIGHT NOTICES OR THIS FILE HEADER.
#
# This code is free software; you can redistribute it and/or modify it
# under the terms of the GNU General Public License version 2 only, as
# published by the Free Software Foundation.  Oracle designates this
# particular file as subject to the "Classpath" exception as provided
# by Oracle in the LICENSE file that accompanied this code.
#
# This code is distributed in the hope that it will be useful, but WITHOUT
# ANY WARRANTY; without even the implied warranty of MERCHANTABILITY or
# FITNESS FOR A PARTICULAR PURPOSE.  See the GNU General Public License
# version 2 for more details (a copy is included in the LICENSE file that
# accompanied this code).
#
# You should have received a copy of the GNU General Public License version
# 2 along with this work; if not, write to the Free Software Foundation,
# Inc., 51 Franklin St, Fifth Floor, Boston, MA 02110-1301 USA.
#
# Please contact Oracle, 500 Oracle Parkway, Redwood Shores, CA 94065 USA
# or visit www.oracle.com if you need additional information or have any
# questions.
#

################################################################################
#

# ===========================================================================
# (c) Copyright IBM Corp. 2019, 2019 All Rights Reserved
# ===========================================================================

AC_DEFUN([FLAGS_SETUP_LDFLAGS],
[
  FLAGS_SETUP_LDFLAGS_HELPER

  # Setup the target toolchain

  # The target dir matches the name of VM variant
  TARGET_JVM_VARIANT_PATH=$JVM_VARIANT_MAIN

  # On some platforms (mac) the linker warns about non existing -L dirs.
  FLAGS_SETUP_LDFLAGS_CPU_DEP([TARGET])

  # Setup the build toolchain

  # When building a buildjdk, it's always only the server variant
  BUILD_JVM_VARIANT_PATH=server

  FLAGS_SETUP_LDFLAGS_CPU_DEP([BUILD], [OPENJDK_BUILD_])

  LDFLAGS_TESTEXE="${TARGET_LDFLAGS_JDK_LIBPATH}"
  AC_SUBST(LDFLAGS_TESTEXE)
  AC_SUBST(ADLC_LDFLAGS)
])

################################################################################

# CPU independent LDFLAGS setup, used for both target and build toolchain.
AC_DEFUN([FLAGS_SETUP_LDFLAGS_HELPER],
[
  # Setup basic LDFLAGS
  if test "x$TOOLCHAIN_TYPE" = xgcc; then
    # Add -z,defs, to forbid undefined symbols in object files.
    # add -z,relro (mark relocations read only) for all libs
    # add -z,now ("full relro" - more of the Global Offset Table GOT is marked read only)
    BASIC_LDFLAGS="-Wl,-z,defs -Wl,-z,relro -Wl,-z,now"
    # Linux : remove unused code+data in link step
    if test "x$ENABLE_LINKTIME_GC" = xtrue; then
      if test "x$OPENJDK_TARGET_CPU" = xs390x; then
        BASIC_LDFLAGS="$BASIC_LDFLAGS -Wl,--gc-sections"
      else
        BASIC_LDFLAGS_JDK_ONLY="$BASIC_LDFLAGS_JDK_ONLY -Wl,--gc-sections"
      fi
    fi

    BASIC_LDFLAGS_JVM_ONLY="-Wl,-O1"

  elif test "x$TOOLCHAIN_TYPE" = xclang; then
    BASIC_LDFLAGS_JVM_ONLY="-mno-omit-leaf-frame-pointer -mstack-alignment=16 \
        -fPIC"

  elif test "x$TOOLCHAIN_TYPE" = xxlc; then
<<<<<<< HEAD
    BASIC_LDFLAGS="-b64 -brtl -bnolibpath -bexpall -bernotok -btextpsize:64K \
=======
    BASIC_LDFLAGS="-b64 -brtl -bnorwexec -bnolibpath -bnoexpall -bernotok -btextpsize:64K \
>>>>>>> 5fb0fa87
        -bdatapsize:64K -bstackpsize:64K"
    # libjvm.so has gotten too large for normal TOC size; compile with qpic=large and link with bigtoc
    BASIC_LDFLAGS_JVM_ONLY="-Wl,-lC_r -bbigtoc"

  elif test "x$TOOLCHAIN_TYPE" = xmicrosoft; then
    BASIC_LDFLAGS="-nologo -opt:ref"
    BASIC_LDFLAGS_JDK_ONLY="-incremental:no"
    BASIC_LDFLAGS_JVM_ONLY="-opt:icf,8 -subsystem:windows"
  fi

  if test "x$TOOLCHAIN_TYPE" = xgcc || test "x$TOOLCHAIN_TYPE" = xclang; then
    if test -n "$HAS_NOEXECSTACK"; then
      BASIC_LDFLAGS="$BASIC_LDFLAGS -Wl,-z,noexecstack"
    fi
  fi

  # Setup OS-dependent LDFLAGS
  if test "x$OPENJDK_TARGET_OS" = xmacosx && test "x$TOOLCHAIN_TYPE" = xclang; then
    # FIXME: We should really generalize SET_SHARED_LIBRARY_ORIGIN instead.
    OS_LDFLAGS_JVM_ONLY="-Wl,-rpath,@loader_path/. -Wl,-rpath,@loader_path/.."
    OS_LDFLAGS="-mmacosx-version-min=$MACOSX_VERSION_MIN"
  fi

  # Setup debug level-dependent LDFLAGS
  if test "x$TOOLCHAIN_TYPE" = xgcc; then
    if test "x$OPENJDK_TARGET_OS" = xlinux; then
      if test x$DEBUG_LEVEL = xrelease; then
        DEBUGLEVEL_LDFLAGS_JDK_ONLY="$DEBUGLEVEL_LDFLAGS_JDK_ONLY -Wl,-O1"
      fi
    fi

  elif test "x$TOOLCHAIN_TYPE" = xxlc; then
    # We need '-qminimaltoc' or '-qpic=large -bbigtoc' if the TOC overflows.
    # Hotspot now overflows its 64K TOC (currently only for debug),
    # so we build with '-qpic=large -bbigtoc'.
    if test "x$DEBUG_LEVEL" != xrelease; then
      DEBUGLEVEL_LDFLAGS_JVM_ONLY="$DEBUGLEVEL_LDFLAGS_JVM_ONLY -bbigtoc"
    fi
  fi

  # Setup LDFLAGS for linking executables
  if test "x$TOOLCHAIN_TYPE" = xgcc; then
    EXECUTABLE_LDFLAGS="$EXECUTABLE_LDFLAGS -Wl,--allow-shlib-undefined"
    # Enabling pie on 32 bit builds prevents the JVM from allocating a continuous
    # java heap.
    if test "x$OPENJDK_TARGET_CPU_BITS" != "x32"; then
      EXECUTABLE_LDFLAGS="$EXECUTABLE_LDFLAGS -pie"
    fi
  fi

  if test "x$ENABLE_REPRODUCIBLE_BUILD" = "xtrue"; then
    if test "x$TOOLCHAIN_TYPE" = xmicrosoft; then
      REPRODUCIBLE_LDFLAGS="-experimental:deterministic"
    fi
  fi

  if test "x$ALLOW_ABSOLUTE_PATHS_IN_OUTPUT" = "xfalse"; then
    if test "x$TOOLCHAIN_TYPE" = xmicrosoft; then
      BASIC_LDFLAGS="$BASIC_LDFLAGS -pdbaltpath:%_PDB%"
      # PATHMAP_FLAGS is setup in flags-cflags.m4.
      FILE_MACRO_LDFLAGS="${PATHMAP_FLAGS}"
    fi
  fi

  # Export some intermediate variables for compatibility
  LDFLAGS_CXX_JDK="$BASIC_LDFLAGS_ONLYCXX $BASIC_LDFLAGS_ONLYCXX_JDK_ONLY $DEBUGLEVEL_LDFLAGS_JDK_ONLY"
  AC_SUBST(LDFLAGS_CXX_JDK)
])

################################################################################
# $1 - Either BUILD or TARGET to pick the correct OS/CPU variables to check
#      conditionals against.
# $2 - Optional prefix for each variable defined.
AC_DEFUN([FLAGS_SETUP_LDFLAGS_CPU_DEP],
[
  # Setup CPU-dependent basic LDFLAGS. These can differ between the target and
  # build toolchain.
  if test "x$TOOLCHAIN_TYPE" = xgcc; then
    if test "x${OPENJDK_$1_CPU}" = xx86; then
      $1_CPU_LDFLAGS_JVM_ONLY="-march=i586"
    elif test "x$OPENJDK_$1_CPU" = xarm; then
      $1_CPU_LDFLAGS_JVM_ONLY="${$1_CPU_LDFLAGS_JVM_ONLY} -fsigned-char"
      $1_CPU_LDFLAGS="$ARM_ARCH_TYPE_FLAGS $ARM_FLOAT_TYPE_FLAGS"
    fi

    # MIPS ABI does not support GNU hash style
    if test "x${OPENJDK_$1_CPU}" = xmips ||
       test "x${OPENJDK_$1_CPU}" = xmipsel ||
       test "x${OPENJDK_$1_CPU}" = xmips64 ||
       test "x${OPENJDK_$1_CPU}" = xmips64el; then
      $1_CPU_LDFLAGS="${$1_CPU_LDFLAGS} -Wl,--hash-style=sysv"
    else
      $1_CPU_LDFLAGS="${$1_CPU_LDFLAGS} -Wl,--hash-style=gnu"
    fi

  elif test "x$TOOLCHAIN_TYPE" = xmicrosoft; then
    if test "x${OPENJDK_$1_CPU_BITS}" = "x32"; then
      $1_CPU_EXECUTABLE_LDFLAGS="-stack:327680"
    elif test "x${OPENJDK_$1_CPU_BITS}" = "x64"; then
      $1_CPU_EXECUTABLE_LDFLAGS="-stack:1048576"
    fi
    if test "x${OPENJDK_$1_CPU}" = "xx86"; then
      $1_CPU_LDFLAGS="-safeseh"
    fi
  fi

  # JVM_VARIANT_PATH depends on if this is build or target...
  if test "x$TOOLCHAIN_TYPE" = xmicrosoft; then
    $1_LDFLAGS_JDK_LIBPATH="-libpath:\$(SUPPORT_OUTPUTDIR)/modules_libs/java.base"
  else
    $1_LDFLAGS_JDK_LIBPATH="-L\$(SUPPORT_OUTPUTDIR)/modules_libs/java.base \
        -L\$(SUPPORT_OUTPUTDIR)/modules_libs/java.base/${$1_JVM_VARIANT_PATH}"
  fi

  # Export variables according to old definitions, prefix with $2 if present.
  LDFLAGS_JDK_COMMON="$BASIC_LDFLAGS $BASIC_LDFLAGS_JDK_ONLY \
      $OS_LDFLAGS $DEBUGLEVEL_LDFLAGS_JDK_ONLY ${$2EXTRA_LDFLAGS}"
  $2LDFLAGS_JDKLIB="$LDFLAGS_JDK_COMMON $BASIC_LDFLAGS_JDK_LIB_ONLY \
      ${$1_LDFLAGS_JDK_LIBPATH} $SHARED_LIBRARY_FLAGS \
      $REPRODUCIBLE_LDFLAGS $FILE_MACRO_LDFLAGS"
  $2LDFLAGS_JDKEXE="$LDFLAGS_JDK_COMMON $EXECUTABLE_LDFLAGS \
      ${$1_CPU_EXECUTABLE_LDFLAGS} $REPRODUCIBLE_LDFLAGS $FILE_MACRO_LDFLAGS"

  $2JVM_LDFLAGS="$BASIC_LDFLAGS $BASIC_LDFLAGS_JVM_ONLY $OS_LDFLAGS $OS_LDFLAGS_JVM_ONLY \
      $DEBUGLEVEL_LDFLAGS $DEBUGLEVEL_LDFLAGS_JVM_ONLY $BASIC_LDFLAGS_ONLYCXX \
      ${$1_CPU_LDFLAGS} ${$1_CPU_LDFLAGS_JVM_ONLY} ${$2EXTRA_LDFLAGS} \
      $REPRODUCIBLE_LDFLAGS $FILE_MACRO_LDFLAGS"

  AC_SUBST($2LDFLAGS_JDKLIB)
  AC_SUBST($2LDFLAGS_JDKEXE)

  AC_SUBST($2JVM_LDFLAGS)
])<|MERGE_RESOLUTION|>--- conflicted
+++ resolved
@@ -81,11 +81,7 @@
         -fPIC"
 
   elif test "x$TOOLCHAIN_TYPE" = xxlc; then
-<<<<<<< HEAD
-    BASIC_LDFLAGS="-b64 -brtl -bnolibpath -bexpall -bernotok -btextpsize:64K \
-=======
-    BASIC_LDFLAGS="-b64 -brtl -bnorwexec -bnolibpath -bnoexpall -bernotok -btextpsize:64K \
->>>>>>> 5fb0fa87
+    BASIC_LDFLAGS="-b64 -brtl -bnolibpath -bnoexpall -bernotok -btextpsize:64K \
         -bdatapsize:64K -bstackpsize:64K"
     # libjvm.so has gotten too large for normal TOC size; compile with qpic=large and link with bigtoc
     BASIC_LDFLAGS_JVM_ONLY="-Wl,-lC_r -bbigtoc"
