/*
 * Copyright (c) 2003, 2024, Oracle and/or its affiliates. All rights reserved.
 * DO NOT ALTER OR REMOVE COPYRIGHT NOTICES OR THIS FILE HEADER.
 *
 * This code is free software; you can redistribute it and/or modify it
 * under the terms of the GNU General Public License version 2 only, as
 * published by the Free Software Foundation.  Oracle designates this
 * particular file as subject to the "Classpath" exception as provided
 * by Oracle in the LICENSE file that accompanied this code.
 *
 * This code is distributed in the hope that it will be useful, but WITHOUT
 * ANY WARRANTY; without even the implied warranty of MERCHANTABILITY or
 * FITNESS FOR A PARTICULAR PURPOSE.  See the GNU General Public License
 * version 2 for more details (a copy is included in the LICENSE file that
 * accompanied this code).
 *
 * You should have received a copy of the GNU General Public License version
 * 2 along with this work; if not, write to the Free Software Foundation,
 * Inc., 51 Franklin St, Fifth Floor, Boston, MA 02110-1301 USA.
 *
 * Please contact Oracle, 500 Oracle Parkway, Redwood Shores, CA 94065 USA
 * or visit www.oracle.com if you need additional information or have any
 * questions.
 */

/*
 * ===========================================================================
 * (c) Copyright IBM Corp. 2022, 2023 All Rights Reserved
 * ===========================================================================
 */

package sun.security.pkcs11;

import java.io.*;
import java.util.*;
import java.math.BigInteger;

import java.security.*;
import java.security.interfaces.*;
import java.security.spec.InvalidKeySpecException;
import java.util.function.Consumer;

import javax.crypto.BadPaddingException;
import javax.crypto.Cipher;
import javax.crypto.IllegalBlockSizeException;
import javax.crypto.NoSuchPaddingException;
import javax.crypto.interfaces.*;
import javax.crypto.spec.IvParameterSpec;

import javax.security.auth.Subject;
import javax.security.auth.login.LoginException;
import javax.security.auth.login.FailedLoginException;
import javax.security.auth.callback.Callback;
import javax.security.auth.callback.CallbackHandler;
import javax.security.auth.callback.PasswordCallback;

import com.sun.crypto.provider.ChaCha20Poly1305Parameters;

import com.sun.crypto.provider.DHParameters;
import jdk.internal.misc.InnocuousThread;
<<<<<<< HEAD
import openj9.internal.security.RestrictedSecurity;
import sun.security.rsa.RSAUtil.KeyType;
=======
import sun.security.rsa.PSSParameters;
>>>>>>> 069c4bcc
import sun.security.util.Debug;
import sun.security.util.ECUtil;
import sun.security.util.ResourcesMgr;
import static sun.security.util.SecurityConstants.PROVIDER_VER;
import static sun.security.util.SecurityProviderConstants.getAliases;

import sun.security.pkcs11.Secmod.*;
import sun.security.pkcs11.TemplateManager;
import sun.security.pkcs11.wrapper.*;
import sun.security.rsa.RSAPrivateCrtKeyImpl;
import static sun.security.pkcs11.wrapper.PKCS11Constants.*;
import static sun.security.pkcs11.wrapper.PKCS11Exception.RV.*;

/**
 * PKCS#11 provider main class.
 *
 * @author  Andreas Sterbenz
 * @since   1.5
 */
public final class SunPKCS11 extends AuthProvider {

    @Serial
    private static final long serialVersionUID = -1354835039035306505L;

    static final Debug debug = Debug.getInstance("sunpkcs11");

    // Check if running on z platform.
    private static final boolean isZ;
    static {
        String arch = System.getProperty("os.arch");
        isZ = "s390".equalsIgnoreCase(arch) || "s390x".equalsIgnoreCase(arch);
    }

    // the PKCS11 object through which we make the native calls
    @SuppressWarnings("serial") // Type of field is not Serializable;
                                // see writeReplace
    final PKCS11 p11;

    // configuration information
    @SuppressWarnings("serial") // Type of field is not Serializable
    final Config config;

    // id of the PKCS#11 slot we are using
    final long slotID;

    @SuppressWarnings("serial") // Type of field is not Serializable
    private CallbackHandler pHandler;
    @SuppressWarnings("serial") // Type of field is not Serializable
    private final Object LOCK_HANDLER = new Object();

    final boolean removable;

    @SuppressWarnings("serial") // Type of field is not Serializable
    final Secmod.Module nssModule;

    final boolean nssUseSecmodTrust;

    private volatile Token token;

    @SuppressWarnings("serial") // Type of field is not Serializable
    private TokenPoller poller;

    static NativeResourceCleaner cleaner;

    // This is the SunPKCS11 provider instance
    // there can only be a single PKCS11 provider in
    // FIPS mode.
    static SunPKCS11 mysunpkcs11;

    static final ThreadLocal<Boolean> isExportWrapKey = ThreadLocal.withInitial(() -> Boolean.FALSE);

    Token getToken() {
        return token;
    }

    public SunPKCS11() {
        super("SunPKCS11", PROVIDER_VER,
            "Unconfigured and unusable PKCS11 provider");
        p11 = null;
        config = null;
        slotID = 0;
        pHandler = null;
        removable = false;
        nssModule = null;
        nssUseSecmodTrust = false;
        token = null;
        poller = null;
    }

    @SuppressWarnings("removal")
    @Override
    public Provider configure(String configArg) throws InvalidParameterException {
        final String newConfigName = checkNull(configArg);
        try {
            return AccessController.doPrivileged(new PrivilegedExceptionAction<>() {
                @Override
                public SunPKCS11 run() throws Exception {
                    return new SunPKCS11(new Config(newConfigName));
                }
            });
        } catch (PrivilegedActionException pae) {
            throw new InvalidParameterException("Error configuring SunPKCS11 provider", pae.getException());
        }
    }

    @Override
    public boolean isConfigured() {
        return (config != null);
    }

    private static <T> T checkNull(T obj) {
        if (obj == null) {
            throw new NullPointerException();
        }
        return obj;
    }

    // Used by Secmod
    SunPKCS11(Config c) {
        super("SunPKCS11-" + c.getName(), PROVIDER_VER, c.getDescription());
        this.config = c;

        if (debug != null) {
            debug.println("SunPKCS11 loading " + config.getFileName());
        }

        String library = config.getLibrary();
        String tokenLabel = config.getTokenLabel();
        String functionList = config.getFunctionList();
        long slotID = config.getSlotID();
        int slotListIndex = config.getSlotListIndex();

        boolean useSecmod = config.getNssUseSecmod();
        boolean nssUseSecmodTrust = config.getNssUseSecmodTrust();
        Secmod.Module nssModule = null;

        //
        // Initialization via Secmod. The way this works is as follows:
        // SunPKCS11 is either in normal mode or in NSS Secmod mode.
        // Secmod is activated by specifying one or more of the following
        // options in the config file:
        // nssUseSecmod, nssSecmodDirectory, nssLibrary, nssModule
        //
        // XXX add more explanation here
        //
        // If we are in Secmod mode and configured to use either the
        // nssKeyStore or the nssTrustAnchors module, we automatically
        // switch to using the NSS trust attributes for trusted certs
        // (KeyStore).
        //
        if (useSecmod) {
            // note: Config ensures library/slot/slotListIndex not specified
            // in secmod mode.
            Secmod secmod = Secmod.getInstance();
            DbMode nssDbMode = config.getNssDbMode();
            try {
                String nssLibraryDirectory = config.getNssLibraryDirectory();
                String nssSecmodDirectory = config.getNssSecmodDirectory();
                boolean nssOptimizeSpace = config.getNssOptimizeSpace();

                if (secmod.isInitialized()) {
                    if (nssSecmodDirectory != null) {
                        String s = secmod.getConfigDir();
                        if ((s != null) &&
                                (!s.equals(nssSecmodDirectory))) {
                            throw new ProviderException("Secmod directory "
                                + nssSecmodDirectory
                                + " invalid, NSS already initialized with "
                                + s);
                        }
                    }
                    if (nssLibraryDirectory != null) {
                        String s = secmod.getLibDir();
                        if ((s != null) &&
                                (!s.equals(nssLibraryDirectory))) {
                            throw new ProviderException("NSS library directory "
                                + nssLibraryDirectory
                                + " invalid, NSS already initialized with "
                                + s);
                        }
                    }
                } else {
                    if (nssDbMode != DbMode.NO_DB) {
                        if (nssSecmodDirectory == null) {
                            throw new ProviderException(
                                "Secmod not initialized and "
                                 + "nssSecmodDirectory not specified");
                        }
                    } else {
                        if (nssSecmodDirectory != null) {
                            throw new ProviderException(
                                "nssSecmodDirectory must not be "
                                + "specified in noDb mode");
                        }
                    }
                    secmod.initialize(nssDbMode, nssSecmodDirectory,
                        nssLibraryDirectory, nssOptimizeSpace);
                }
            } catch (IOException e) {
                // XXX which exception to throw
                throw new ProviderException("Could not initialize NSS", e);
            }
            List<Secmod.Module> modules = secmod.getModules();
            if (config.getShowInfo()) {
                System.out.println("NSS modules: " + modules);
            }

            String moduleName = config.getNssModule();
            if (moduleName == null) {
                nssModule = secmod.getModule(ModuleType.FIPS);
                if (nssModule != null) {
                    moduleName = "fips";
                } else {
                    moduleName = (nssDbMode == DbMode.NO_DB) ?
                        "crypto" : "keystore";
                }
            }
            if (moduleName.equals("fips")) {
                nssModule = secmod.getModule(ModuleType.FIPS);
                nssUseSecmodTrust = true;
                functionList = "FC_GetFunctionList";
            } else if (moduleName.equals("keystore")) {
                nssModule = secmod.getModule(ModuleType.KEYSTORE);
                nssUseSecmodTrust = true;
            } else if (moduleName.equals("crypto")) {
                nssModule = secmod.getModule(ModuleType.CRYPTO);
            } else if (moduleName.equals("trustanchors")) {
                // XXX should the option be called trustanchor or trustanchors??
                nssModule = secmod.getModule(ModuleType.TRUSTANCHOR);
                nssUseSecmodTrust = true;
            } else if (moduleName.startsWith("external-")) {
                int moduleIndex;
                try {
                    moduleIndex = Integer.parseInt
                            (moduleName.substring("external-".length()));
                } catch (NumberFormatException e) {
                    moduleIndex = -1;
                }
                if (moduleIndex < 1) {
                    throw new ProviderException
                            ("Invalid external module: " + moduleName);
                }
                int k = 0;
                for (Secmod.Module module : modules) {
                    if (module.getType() == ModuleType.EXTERNAL) {
                        if (++k == moduleIndex) {
                            nssModule = module;
                            break;
                        }
                    }
                }
                if (nssModule == null) {
                    throw new ProviderException("Invalid module " + moduleName
                        + ": only " + k + " external NSS modules available");
                }
            } else {
                throw new ProviderException(
                    "Unknown NSS module: " + moduleName);
            }
            if (nssModule == null) {
                throw new ProviderException(
                    "NSS module not available: " + moduleName);
            }
            if (nssModule.hasInitializedProvider()) {
                throw new ProviderException("Secmod module already configured");
            }
            library = nssModule.libraryName;
            slotListIndex = nssModule.slot;
        }
        this.nssUseSecmodTrust = nssUseSecmodTrust;
        this.nssModule = nssModule;

        File libraryFile = new File(library);
        // if the filename is a simple filename without path
        // (e.g. "libpkcs11.so"), it may refer to a library somewhere on the
        // OS library search path. Omit the test for file existence as that
        // only looks in the current directory.
        if (!libraryFile.getName().equals(library)) {
            if (!new File(library).isFile()) {
                String msg = "Library " + library + " does not exist";
                if (config.getHandleStartupErrors() == Config.ERR_HALT) {
                    throw new ProviderException(msg);
                } else {
                    throw new UnsupportedOperationException(msg);
                }
            }
        }

        try {
            if (debug != null) {
                debug.println("Initializing PKCS#11 library " + library);
            }
            CK_C_INITIALIZE_ARGS initArgs = new CK_C_INITIALIZE_ARGS();
            String nssArgs = config.getNssArgs();
            if (nssArgs != null) {
                initArgs.pReserved = nssArgs;
            }
            // request multithreaded access first
            initArgs.flags = CKF_OS_LOCKING_OK;
            PKCS11 tmpPKCS11;
            try {
                tmpPKCS11 = PKCS11.getInstance(library, functionList, initArgs,
                    config.getOmitInitialize());
            } catch (PKCS11Exception e) {
                if (debug != null) {
                    debug.println("Multi-threaded initialization failed: " + e);
                }
                if (!config.getAllowSingleThreadedModules()) {
                    throw e;
                }
                // fall back to single threaded access
                if (nssArgs == null) {
                    // if possible, use null initArgs for better compatibility
                    initArgs = null;
                } else {
                    initArgs.flags = 0;
                }
                tmpPKCS11 = PKCS11.getInstance(library, functionList, initArgs,
                    config.getOmitInitialize());
            }
            p11 = tmpPKCS11;

            if (p11.getVersion().major < 2) {
                throw new ProviderException("Only PKCS#11 v2.0 and later "
                + "supported, library version is v" + p11.getVersion());
            }
            boolean showInfo = config.getShowInfo();
            if (showInfo) {
                CK_INFO p11Info = p11.C_GetInfo();
                System.out.println("Information for provider " + getName());
                System.out.println("Library info:");
                System.out.println(p11Info);
            }

            if ((slotID < 0) || showInfo || (tokenLabel != null)) {
                long[] slots = p11.C_GetSlotList(false);
                if (showInfo) {
                    if (isZ) {
                        System.out.println("Slots[slotID, tokenName]:");
                        for (int i = 0; i < slots.length; i++) {
                            System.out.println("[" + i + ", " + new String(p11.C_GetTokenInfo(slots[i]).label).trim() + "]");
                        }
                    } else {
                        System.out.println("All slots: " + toString(slots));
                        System.out.println("Slots with tokens: " +
                                toString(p11.C_GetSlotList(true)));
                    }
                }
                /* TokenLabel is only supported on Z architecture platforms. It is null otherwise. */
                if (tokenLabel != null) {
                    boolean found = false;
                    for (int i = 0; i < slots.length; i++) {
                        try {
                            String label = new String(p11.C_GetTokenInfo(slots[i]).label).trim();
                            if (tokenLabel.equalsIgnoreCase(label)) {
                                slotID = -1;
                                slotListIndex = i;
                                found = true;
                                break;
                            }
                        } catch (PKCS11Exception ex) {
                            // ignore
                        }
                    }
                    if (!found) {
                        throw new IOException("Invalid Token Label : "
                                + tokenLabel);
                    }
                }
                if (slotID < 0) {
                    if ((slotListIndex < 0)
                            || (slotListIndex >= slots.length)) {
                        throw new ProviderException("slotListIndex is "
                            + slotListIndex
                            + " but token only has " + slots.length + " slots");
                    }
                    slotID = slots[slotListIndex];
                }
            }
            this.slotID = slotID;
            CK_SLOT_INFO slotInfo = p11.C_GetSlotInfo(slotID);
            removable = (slotInfo.flags & CKF_REMOVABLE_DEVICE) != 0;
            initToken(slotInfo);
            if (nssModule != null) {
                nssModule.setProvider(this);
            }

            // When FIPS mode is enabled, configure p11 object to FIPS mode
            // and pass the parent object so it can callback.
            if (RestrictedSecurity.isFIPSEnabled()) {
                if (debug != null) {
                    debug.println("FIPS mode in SunPKCS11");
                }

                @SuppressWarnings("unchecked")
                Consumer<SunPKCS11> consumer = (Consumer<SunPKCS11>) p11;
                consumer.accept(this);
                mysunpkcs11 = this;

                Session session = null;
                try {
                    session = token.getOpSession();
                    p11.C_Login(session.id(), CKU_USER, new char[] {});
                } catch (PKCS11Exception e) {
                    throw e;
                } finally {
                    token.releaseSession(session);
                }
            }
        } catch (Exception e) {
            if (config.getHandleStartupErrors() == Config.ERR_IGNORE_ALL) {
                throw new UnsupportedOperationException
                        ("Initialization failed", e);
            } else {
                throw new ProviderException
                        ("Initialization failed", e);
            }
        }
    }

    private static String toString(long[] longs) {
        if (longs.length == 0) {
            return "(none)";
        }
        StringBuilder sb = new StringBuilder();
        sb.append(longs[0]);
        for (int i = 1; i < longs.length; i++) {
            sb.append(", ");
            sb.append(longs[i]);
        }
        return sb.toString();
    }

    public boolean equals(Object obj) {
        return this == obj;
    }

    public int hashCode() {
        return System.identityHashCode(this);
    }

    byte[] exportKey(long hSession, CK_ATTRIBUTE[] attributes, long keyId) throws PKCS11Exception {
        // Generating the secret key that will be used for wrapping and unwrapping.
        CK_ATTRIBUTE[] wrapKeyAttributes = token.getAttributes(TemplateManager.O_GENERATE, CKO_SECRET_KEY, CKK_AES, new CK_ATTRIBUTE[] { new CK_ATTRIBUTE(CKA_CLASS, CKO_SECRET_KEY), new CK_ATTRIBUTE(CKA_VALUE_LEN, 256 >> 3) });
        Session wrapKeyGenSession = token.getObjSession();
        P11Key wrapKey;

        try {
            long genKeyId = token.p11.C_GenerateKey(wrapKeyGenSession.id(), new CK_MECHANISM(CKM_AES_KEY_GEN), wrapKeyAttributes);
            isExportWrapKey.set(Boolean.TRUE);
            wrapKey = (P11Key)P11Key.secretKey(wrapKeyGenSession, genKeyId, "AES", 256 >> 3, null);
        } catch (PKCS11Exception e) {
            throw e;
        } finally {
            isExportWrapKey.set(Boolean.FALSE);
            token.releaseSession(wrapKeyGenSession);
        }

        // Wrapping the private key inside the PKCS11 device using the generated secret key.
        CK_MECHANISM wrapMechanism = new CK_MECHANISM(CKM_AES_CBC_PAD, new byte[16]);
        long wrapKeyId = wrapKey.getKeyID();
        byte[] wrappedKeyBytes = token.p11.C_WrapKey(hSession, wrapMechanism, wrapKeyId, keyId);

        // Unwrapping to obtain the private key.
        byte[] unwrappedKeyBytes;
        try {
            Cipher unwrapCipher = Cipher.getInstance("AES/CBC/PKCS5Padding");
            unwrapCipher.init(Cipher.DECRYPT_MODE, wrapKey, new IvParameterSpec((byte[])wrapMechanism.pParameter), null);
            unwrappedKeyBytes = unwrapCipher.doFinal(wrappedKeyBytes);
            return unwrappedKeyBytes;
        } catch (NoSuchPaddingException | NoSuchAlgorithmException | BadPaddingException | InvalidAlgorithmParameterException | InvalidKeyException | IllegalBlockSizeException e) {
            throw new PKCS11Exception(0x00000005L, null);
        } finally {
            wrapKey.releaseKeyID();
        }
    }

    private static BigInteger getBigIntegerOrZero(Map<Long, CK_ATTRIBUTE> ckAttrsMap, long attributeType) {
        CK_ATTRIBUTE attribute = ckAttrsMap.get(attributeType);
        return (attribute != null) ? attribute.getBigInteger() : BigInteger.ZERO;
    }

    public long importKey(long hSession, CK_ATTRIBUTE[] attributes) throws PKCS11Exception {
        long keyClass = 0;
        long keyType = 0;
        byte[] keyBytes = null;
        Map<Long, CK_ATTRIBUTE> ckAttrsMap = new HashMap<>();

        // Extract key information.
        for (CK_ATTRIBUTE attr : attributes) {
            if (attr.type == CKA_CLASS) {
                keyClass = attr.getLong();
            }
            if (attr.type == CKA_KEY_TYPE) {
                keyType = attr.getLong();
            }
            ckAttrsMap.put(attr.type, attr);
        }

        if (keyClass == CKO_PRIVATE_KEY) {
            if (keyType == CKK_RSA) {
                try {
                    keyBytes = RSAPrivateCrtKeyImpl.newKey(
                        KeyType.RSA,
                        null,
                        getBigIntegerOrZero(ckAttrsMap, CKA_MODULUS),
                        getBigIntegerOrZero(ckAttrsMap, CKA_PUBLIC_EXPONENT),
                        getBigIntegerOrZero(ckAttrsMap, CKA_PRIVATE_EXPONENT),
                        getBigIntegerOrZero(ckAttrsMap, CKA_PRIME_1),
                        getBigIntegerOrZero(ckAttrsMap, CKA_PRIME_2),
                        getBigIntegerOrZero(ckAttrsMap, CKA_EXPONENT_1),
                        getBigIntegerOrZero(ckAttrsMap, CKA_EXPONENT_2),
                        getBigIntegerOrZero(ckAttrsMap, CKA_COEFFICIENT)
                    ).getEncoded();
                } catch (InvalidKeyException e) {
                    throw new PKCS11Exception(0x00000005L, null);
                }
            } else if (keyType == CKK_EC) {
                CK_ATTRIBUTE ckaECParams = ckAttrsMap.get(CKA_EC_PARAMS);
                if (ckaECParams == null) {
                    throw new PKCS11Exception(0x00000005L, "CKA_EC_PARAMS attribute is missing");
                }
                try {
                    keyBytes = ECUtil.generateECPrivateKey(
                        getBigIntegerOrZero(ckAttrsMap, CKA_VALUE),
                        ECUtil.getECParameterSpec(
                            Security.getProvider("SunEC"),
                            ckaECParams.getByteArray())
                    ).getEncoded();
                    // If key is private and of EC type, NSS may require CKA_NETSCAPE_DB
                    // attribute to unwrap it. Otherwise, C_UnwrapKey will produce an Exception.
                    if (token.config.getNssNetscapeDbWorkaround() && !ckAttrsMap.containsKey(CKA_NETSCAPE_DB)) {
                        ckAttrsMap.put(CKA_NETSCAPE_DB, new CK_ATTRIBUTE(CKA_NETSCAPE_DB, BigInteger.ZERO));
                    }
                } catch (IOException | InvalidKeySpecException e) {
                    throw new PKCS11Exception(0x00000005L, null);
                }
            }
        } else if (keyClass == CKO_SECRET_KEY) {
            CK_ATTRIBUTE ckaValue = ckAttrsMap.get(CKA_VALUE);
            if (ckaValue == null) {
                throw new PKCS11Exception(0x00000005L, "CKA_VALUE attribute is missing");
            }
            keyBytes = ckaValue.getByteArray();
        }

        if ((keyBytes != null) && (keyBytes.length > 0)
            && ((keyClass == CKO_SECRET_KEY)
                || ((keyClass == CKO_PRIVATE_KEY) && ((keyType == CKK_EC) || (keyType == CKK_RSA))))
        ) {
            // Generate key used for wrapping and unwrapping of the secret key.
            CK_ATTRIBUTE[] wrapKeyAttributes = token.getAttributes(TemplateManager.O_GENERATE, CKO_SECRET_KEY, CKK_AES, new CK_ATTRIBUTE[] { new CK_ATTRIBUTE(CKA_CLASS, CKO_SECRET_KEY), new CK_ATTRIBUTE(CKA_VALUE_LEN, 256 >> 3)});
            Session wrapKeyGenSession = token.getObjSession();
            P11Key wrapKey;

            try {
                long keyId = token.p11.C_GenerateKey(wrapKeyGenSession.id(), new CK_MECHANISM(CKM_AES_KEY_GEN), wrapKeyAttributes);
                wrapKey = (P11Key)P11Key.secretKey(wrapKeyGenSession, keyId, "AES", 256 >> 3, null);
            } catch (PKCS11Exception e) {
                throw e;
            } finally {
                token.releaseSession(wrapKeyGenSession);
            }

            long wrapKeyId = wrapKey.getKeyID();
            try {
                // Wrap the external secret key.
                CK_MECHANISM wrapMechanism = new CK_MECHANISM(CKM_AES_CBC_PAD, new byte[16]);
                Cipher wrapCipher = Cipher.getInstance("AES/CBC/PKCS5Padding");
                wrapCipher.init(Cipher.ENCRYPT_MODE, wrapKey, new IvParameterSpec((byte[])wrapMechanism.pParameter), null);
                byte[] wrappedBytes = wrapCipher.doFinal(keyBytes);

                // Unwrap the secret key.
                // Need additional attributes for EC private key.
                CK_ATTRIBUTE[] unwrapAttributes = token.getAttributes(
                    TemplateManager.O_IMPORT,
                    keyClass,
                    keyType,
                    ckAttrsMap.values().toArray(new CK_ATTRIBUTE[ckAttrsMap.size()]));
                return token.p11.C_UnwrapKey(hSession, wrapMechanism, wrapKeyId, wrappedBytes, unwrapAttributes);
            } catch (PKCS11Exception | NoSuchPaddingException | NoSuchAlgorithmException | BadPaddingException | InvalidAlgorithmParameterException | InvalidKeyException | IllegalBlockSizeException e) {
                throw new PKCS11Exception(0x00000005L, null);
            } finally {
                wrapKey.releaseKeyID();
            }
        } else {
            // Unsupported key type or invalid bytes.
            throw new PKCS11Exception(0x00000005L, null);
        }
    }

    private static final class Descriptor {
        final String type;
        final String algorithm;
        final String className;
        final List<String> aliases;
        final int[] mechanisms;
        final int[] requiredMechs;

        private Descriptor(String type, String algorithm, String className,
                           List<String> aliases, int[] mechanisms) {
            this(type, algorithm, className, aliases, mechanisms, null);
        }
        // mechanisms is a list of possible mechanisms that implement the
        // algorithm, at least one of them must be available. requiredMechs
        // is a list of auxiliary mechanisms, all of them must be available
        private Descriptor(String type, String algorithm, String className,
                List<String> aliases, int[] mechanisms, int[] requiredMechs) {
            this.type = type;
            this.algorithm = algorithm;
            this.className = className;
            this.aliases = aliases;
            this.mechanisms = mechanisms;
            this.requiredMechs = requiredMechs;
        }
        private P11Service service(Token token, int mechanism) {
            return new P11Service
                (token, type, algorithm, className, aliases, mechanism);
        }
        public String toString() {
            return type + "." + algorithm;
        }
    }

    // Map from mechanism to List of Descriptors that should be
    // registered if the mechanism is supported
    private static final Map<Integer,List<Descriptor>> descriptors =
        new HashMap<Integer,List<Descriptor>>();

    private static int[] m(long m1) {
        return new int[] {(int)m1};
    }

    private static int[] m(long m1, long m2) {
        return new int[] {(int)m1, (int)m2};
    }

    private static int[] m(long m1, long m2, long m3) {
        return new int[] {(int)m1, (int)m2, (int)m3};
    }

    private static int[] m(long m1, long m2, long m3, long m4) {
        return new int[] {(int)m1, (int)m2, (int)m3, (int)m4};
    }

    private static void d(String type, String algorithm, String className,
            int[] m) {
        register(new Descriptor(type, algorithm, className, null, m));
    }

    private static void d(String type, String algorithm, String className,
            List<String> aliases, int[] m) {
        register(new Descriptor(type, algorithm, className, aliases, m));
    }

    private static void d(String type, String algorithm, String className,
            int[] m, int[] requiredMechs) {
        register(new Descriptor(type, algorithm, className, null, m,
                requiredMechs));
    }

    private static void dA(String type, String algorithm, String className,
            int[] m) {
        register(new Descriptor(type, algorithm, className,
                getAliases(algorithm), m));
    }

    private static void dA(String type, String algorithm, String className,
            int[] m, int[] requiredMechs) {
        register(new Descriptor(type, algorithm, className,
                getAliases(algorithm), m, requiredMechs));
    }

    private static void register(Descriptor d) {
        for (int i = 0; i < d.mechanisms.length; i++) {
            int m = d.mechanisms[i];
            Integer key = Integer.valueOf(m);
            List<Descriptor> list = descriptors.computeIfAbsent(key, k -> new ArrayList<>());
            list.add(d);
        }
    }

    private static final String MD  = "MessageDigest";

    private static final String SIG = "Signature";

    private static final String KPG = "KeyPairGenerator";

    private static final String KG  = "KeyGenerator";

    private static final String AGP = "AlgorithmParameters";

    private static final String KF  = "KeyFactory";

    private static final String SKF = "SecretKeyFactory";

    private static final String CIP = "Cipher";

    private static final String MAC = "Mac";

    private static final String KA  = "KeyAgreement";

    private static final String KS  = "KeyStore";

    private static final String SR  = "SecureRandom";

    static {
        // names of all the implementation classes
        // use local variables, only used here
        String P11Digest           = "sun.security.pkcs11.P11Digest";
        String P11Mac              = "sun.security.pkcs11.P11Mac";
        String P11KeyPairGenerator = "sun.security.pkcs11.P11KeyPairGenerator";
        String P11KeyGenerator     = "sun.security.pkcs11.P11KeyGenerator";
        String P11RSAKeyFactory    = "sun.security.pkcs11.P11RSAKeyFactory";
        String P11DSAKeyFactory    = "sun.security.pkcs11.P11DSAKeyFactory";
        String P11DHKeyFactory     = "sun.security.pkcs11.P11DHKeyFactory";
        String P11ECKeyFactory     = "sun.security.pkcs11.P11ECKeyFactory";
        String P11KeyAgreement     = "sun.security.pkcs11.P11KeyAgreement";
        String P11SecretKeyFactory = "sun.security.pkcs11.P11SecretKeyFactory";
        String P11Cipher           = "sun.security.pkcs11.P11Cipher";
        String P11KeyWrapCipher    = "sun.security.pkcs11.P11KeyWrapCipher";
        String P11RSACipher        = "sun.security.pkcs11.P11RSACipher";
        String P11AEADCipher       = "sun.security.pkcs11.P11AEADCipher";
        String P11PBECipher        = "sun.security.pkcs11.P11PBECipher";
        String P11Signature        = "sun.security.pkcs11.P11Signature";
        String P11PSSSignature     = "sun.security.pkcs11.P11PSSSignature";

        // XXX register all aliases

        d(MD, "MD2",            P11Digest,
                m(CKM_MD2));
        d(MD, "MD5",            P11Digest,
                m(CKM_MD5));
        dA(MD, "SHA-1",           P11Digest,
                m(CKM_SHA_1));

        dA(MD, "SHA-224",        P11Digest,
                m(CKM_SHA224));
        dA(MD, "SHA-256",        P11Digest,
                m(CKM_SHA256));
        dA(MD, "SHA-384",        P11Digest,
                m(CKM_SHA384));
        dA(MD, "SHA-512",        P11Digest,
                m(CKM_SHA512));
        dA(MD, "SHA-512/224",        P11Digest,
                m(CKM_SHA512_224));
        dA(MD, "SHA-512/256",        P11Digest,
                m(CKM_SHA512_256));
        dA(MD, "SHA3-224",        P11Digest,
                m(CKM_SHA3_224));
        dA(MD, "SHA3-256",        P11Digest,
                m(CKM_SHA3_256));
        dA(MD, "SHA3-384",        P11Digest,
                m(CKM_SHA3_384));
        dA(MD, "SHA3-512",        P11Digest,
                m(CKM_SHA3_512));

        d(MAC, "HmacMD5",       P11Mac,
                m(CKM_MD5_HMAC));
        dA(MAC, "HmacSHA1",      P11Mac,
                m(CKM_SHA_1_HMAC));
        dA(MAC, "HmacSHA224",    P11Mac,
                m(CKM_SHA224_HMAC));
        dA(MAC, "HmacSHA256",    P11Mac,
                m(CKM_SHA256_HMAC));
        dA(MAC, "HmacSHA384",    P11Mac,
                m(CKM_SHA384_HMAC));
        dA(MAC, "HmacSHA512",    P11Mac,
                m(CKM_SHA512_HMAC));
        dA(MAC, "HmacSHA512/224",    P11Mac,
                m(CKM_SHA512_224_HMAC));
        dA(MAC, "HmacSHA512/256",    P11Mac,
                m(CKM_SHA512_256_HMAC));
        dA(MAC, "HmacSHA3-224",    P11Mac,
                m(CKM_SHA3_224_HMAC));
        dA(MAC, "HmacSHA3-256",    P11Mac,
                m(CKM_SHA3_256_HMAC));
        dA(MAC, "HmacSHA3-384",    P11Mac,
                m(CKM_SHA3_384_HMAC));
        dA(MAC, "HmacSHA3-512",    P11Mac,
                m(CKM_SHA3_512_HMAC));
        d(MAC, "SslMacMD5",     P11Mac,
                m(CKM_SSL3_MD5_MAC));
        d(MAC, "SslMacSHA1",    P11Mac,
                m(CKM_SSL3_SHA1_MAC));

        /*
        * PBA HMacs
        *
        * KeyDerivationMech must be supported
        * for these services to be available.
        *
        */
        d(MAC, "HmacPBESHA1",       P11Mac, m(CKM_SHA_1_HMAC),
                m(CKM_PBA_SHA1_WITH_SHA1_HMAC));
        d(MAC, "HmacPBESHA224",     P11Mac, m(CKM_SHA224_HMAC),
                m(CKM_NSS_PKCS12_PBE_SHA224_HMAC_KEY_GEN));
        d(MAC, "HmacPBESHA256",     P11Mac, m(CKM_SHA256_HMAC),
                m(CKM_NSS_PKCS12_PBE_SHA256_HMAC_KEY_GEN));
        d(MAC, "HmacPBESHA384",     P11Mac, m(CKM_SHA384_HMAC),
                m(CKM_NSS_PKCS12_PBE_SHA384_HMAC_KEY_GEN));
        d(MAC, "HmacPBESHA512",     P11Mac, m(CKM_SHA512_HMAC),
                m(CKM_NSS_PKCS12_PBE_SHA512_HMAC_KEY_GEN));

        d(KPG, "RSA",           P11KeyPairGenerator,
                getAliases("PKCS1"),
                m(CKM_RSA_PKCS_KEY_PAIR_GEN));

        List<String> dhAlias = List.of("DiffieHellman");

        dA(KPG, "DSA",           P11KeyPairGenerator,
                m(CKM_DSA_KEY_PAIR_GEN));
        d(KPG, "DH",            P11KeyPairGenerator,
                dhAlias,
                m(CKM_DH_PKCS_KEY_PAIR_GEN));
        d(KPG, "EC",            P11KeyPairGenerator,
                m(CKM_EC_KEY_PAIR_GEN));

        dA(KG,  "ARCFOUR",       P11KeyGenerator,
                m(CKM_RC4_KEY_GEN));
        d(KG,  "DES",           P11KeyGenerator,
                m(CKM_DES_KEY_GEN));
        d(KG,  "DESede",        P11KeyGenerator,
                m(CKM_DES3_KEY_GEN, CKM_DES2_KEY_GEN));
        d(KG,  "AES",           P11KeyGenerator,
                m(CKM_AES_KEY_GEN));
        d(KG,  "Blowfish",      P11KeyGenerator,
                m(CKM_BLOWFISH_KEY_GEN));
        d(KG,  "ChaCha20",      P11KeyGenerator,
                m(CKM_CHACHA20_KEY_GEN));
        d(KG,  "HmacMD5",      P11KeyGenerator, // 1.3.6.1.5.5.8.1.1
                m(CKM_GENERIC_SECRET_KEY_GEN));
        dA(KG,  "HmacSHA1",      P11KeyGenerator,
                m(CKM_SHA_1_KEY_GEN, CKM_GENERIC_SECRET_KEY_GEN));
        dA(KG,  "HmacSHA224",    P11KeyGenerator,
                m(CKM_SHA224_KEY_GEN, CKM_GENERIC_SECRET_KEY_GEN));
        dA(KG,  "HmacSHA256",    P11KeyGenerator,
                m(CKM_SHA256_KEY_GEN, CKM_GENERIC_SECRET_KEY_GEN));
        dA(KG,  "HmacSHA384",    P11KeyGenerator,
                m(CKM_SHA384_KEY_GEN, CKM_GENERIC_SECRET_KEY_GEN));
        dA(KG,  "HmacSHA512",    P11KeyGenerator,
                m(CKM_SHA512_KEY_GEN, CKM_GENERIC_SECRET_KEY_GEN));
        dA(KG,  "HmacSHA512/224",    P11KeyGenerator,
                m(CKM_SHA512_224_KEY_GEN, CKM_GENERIC_SECRET_KEY_GEN));
        dA(KG,  "HmacSHA512/256",    P11KeyGenerator,
                m(CKM_SHA512_256_KEY_GEN, CKM_GENERIC_SECRET_KEY_GEN));
        dA(KG,  "HmacSHA3-224",    P11KeyGenerator,
                m(CKM_SHA3_224_KEY_GEN, CKM_GENERIC_SECRET_KEY_GEN));
        dA(KG,  "HmacSHA3-256",    P11KeyGenerator,
                m(CKM_SHA3_256_KEY_GEN, CKM_GENERIC_SECRET_KEY_GEN));
        dA(KG,  "HmacSHA3-384",    P11KeyGenerator,
                m(CKM_SHA3_384_KEY_GEN, CKM_GENERIC_SECRET_KEY_GEN));
        dA(KG,  "HmacSHA3-512",    P11KeyGenerator,
                m(CKM_SHA3_512_KEY_GEN, CKM_GENERIC_SECRET_KEY_GEN));

        // register (Secret)KeyFactories if there are any mechanisms
        // for a particular algorithm that we support
        d(KF, "RSA",            P11RSAKeyFactory,
                getAliases("PKCS1"),
                m(CKM_RSA_PKCS_KEY_PAIR_GEN, CKM_RSA_PKCS, CKM_RSA_X_509));
        dA(KF, "DSA",            P11DSAKeyFactory,
                m(CKM_DSA_KEY_PAIR_GEN, CKM_DSA, CKM_DSA_SHA1));
        d(KF, "DH",             P11DHKeyFactory,
                dhAlias,
                m(CKM_DH_PKCS_KEY_PAIR_GEN, CKM_DH_PKCS_DERIVE));
        d(KF, "EC",             P11ECKeyFactory,
                m(CKM_EC_KEY_PAIR_GEN, CKM_ECDH1_DERIVE,
                    CKM_ECDSA, CKM_ECDSA_SHA1));

        // AlgorithmParameters for EC.
        // Only needed until we have an EC implementation in the SUN provider.
        dA(AGP, "EC",            "sun.security.util.ECParameters",
                m(CKM_EC_KEY_PAIR_GEN, CKM_ECDH1_DERIVE,
                    CKM_ECDSA, CKM_ECDSA_SHA1));


        d(AGP, "GCM",            "sun.security.util.GCMParameters",
                m(CKM_AES_GCM));

        dA(AGP, "ChaCha20-Poly1305",
                "com.sun.crypto.provider.ChaCha20Poly1305Parameters",
                m(CKM_CHACHA20_POLY1305));

        dA(AGP, "RSASSA-PSS",
                "sun.security.rsa.PSSParameters",
                m(CKM_RSA_PKCS_PSS));

        dA(AGP, "DiffieHellman",
                "com.sun.crypto.provider.DHParameters",
                m(CKM_DH_PKCS_DERIVE));

        d(KA, "DH",             P11KeyAgreement,
                dhAlias,
                m(CKM_DH_PKCS_DERIVE));
        d(KA, "ECDH",           "sun.security.pkcs11.P11ECDHKeyAgreement",
                m(CKM_ECDH1_DERIVE));

        dA(SKF, "ARCFOUR",       P11SecretKeyFactory,
                m(CKM_RC4));
        d(SKF, "DES",           P11SecretKeyFactory,
                m(CKM_DES_CBC));
        d(SKF, "DESede",        P11SecretKeyFactory,
                m(CKM_DES3_CBC));
        dA(SKF, "AES",           P11SecretKeyFactory,
                m(CKM_AES_CBC));
        d(SKF, "Blowfish",      P11SecretKeyFactory,
                m(CKM_BLOWFISH_CBC));
        d(SKF, "ChaCha20",      P11SecretKeyFactory,
                m(CKM_CHACHA20_POLY1305));

        /*
         * PBE Secret Key Factories
         *
         * KeyDerivationPrf must be supported for these services
         * to be available.
         *
        */
        d(SKF, "PBEWithHmacSHA1AndAES_128",
                P11SecretKeyFactory, m(CKM_PKCS5_PBKD2), m(CKM_SHA_1_HMAC));
        d(SKF, "PBEWithHmacSHA224AndAES_128",
                P11SecretKeyFactory, m(CKM_PKCS5_PBKD2), m(CKM_SHA224_HMAC));
        d(SKF, "PBEWithHmacSHA256AndAES_128",
                P11SecretKeyFactory, m(CKM_PKCS5_PBKD2), m(CKM_SHA256_HMAC));
        d(SKF, "PBEWithHmacSHA384AndAES_128",
                P11SecretKeyFactory, m(CKM_PKCS5_PBKD2), m(CKM_SHA384_HMAC));
        d(SKF, "PBEWithHmacSHA512AndAES_128",
                P11SecretKeyFactory, m(CKM_PKCS5_PBKD2), m(CKM_SHA512_HMAC));
        d(SKF, "PBEWithHmacSHA1AndAES_256",
                P11SecretKeyFactory, m(CKM_PKCS5_PBKD2), m(CKM_SHA_1_HMAC));
        d(SKF, "PBEWithHmacSHA224AndAES_256",
                P11SecretKeyFactory, m(CKM_PKCS5_PBKD2), m(CKM_SHA224_HMAC));
        d(SKF, "PBEWithHmacSHA256AndAES_256",
                P11SecretKeyFactory, m(CKM_PKCS5_PBKD2), m(CKM_SHA256_HMAC));
        d(SKF, "PBEWithHmacSHA384AndAES_256",
                P11SecretKeyFactory, m(CKM_PKCS5_PBKD2), m(CKM_SHA384_HMAC));
        d(SKF, "PBEWithHmacSHA512AndAES_256",
                P11SecretKeyFactory, m(CKM_PKCS5_PBKD2), m(CKM_SHA512_HMAC));
        /*
         * PBA Secret Key Factories
         */
        d(SKF, "HmacPBESHA1",       P11SecretKeyFactory,
                m(CKM_PBA_SHA1_WITH_SHA1_HMAC));
        d(SKF, "HmacPBESHA224",     P11SecretKeyFactory,
                m(CKM_NSS_PKCS12_PBE_SHA224_HMAC_KEY_GEN));
        d(SKF, "HmacPBESHA256",     P11SecretKeyFactory,
                m(CKM_NSS_PKCS12_PBE_SHA256_HMAC_KEY_GEN));
        d(SKF, "HmacPBESHA384",     P11SecretKeyFactory,
                m(CKM_NSS_PKCS12_PBE_SHA384_HMAC_KEY_GEN));
        d(SKF, "HmacPBESHA512",     P11SecretKeyFactory,
                m(CKM_NSS_PKCS12_PBE_SHA512_HMAC_KEY_GEN));
        /*
         * PBKDF2 Secret Key Factories
         */
        dA(SKF, "PBKDF2WithHmacSHA1",  P11SecretKeyFactory,
                m(CKM_PKCS5_PBKD2), m(CKM_SHA_1_HMAC));
        d(SKF, "PBKDF2WithHmacSHA224", P11SecretKeyFactory,
                m(CKM_PKCS5_PBKD2), m(CKM_SHA224_HMAC));
        d(SKF, "PBKDF2WithHmacSHA256", P11SecretKeyFactory,
                m(CKM_PKCS5_PBKD2), m(CKM_SHA256_HMAC));
        d(SKF, "PBKDF2WithHmacSHA384", P11SecretKeyFactory,
                m(CKM_PKCS5_PBKD2), m(CKM_SHA384_HMAC));
        d(SKF, "PBKDF2WithHmacSHA512", P11SecretKeyFactory,
                m(CKM_PKCS5_PBKD2), m(CKM_SHA512_HMAC));

        // XXX attributes for Ciphers (supported modes, padding)
        dA(CIP, "ARCFOUR",                      P11Cipher,
                m(CKM_RC4));
        d(CIP, "DES/CBC/NoPadding",             P11Cipher,
                m(CKM_DES_CBC));
        d(CIP, "DES/CBC/PKCS5Padding",          P11Cipher,
                m(CKM_DES_CBC_PAD, CKM_DES_CBC));
        d(CIP, "DES/ECB/NoPadding",             P11Cipher,
                m(CKM_DES_ECB));
        d(CIP, "DES/ECB/PKCS5Padding",          P11Cipher,
                List.of("DES"),
                m(CKM_DES_ECB));

        d(CIP, "DESede/CBC/NoPadding",          P11Cipher,
                m(CKM_DES3_CBC));
        d(CIP, "DESede/CBC/PKCS5Padding",       P11Cipher,
                m(CKM_DES3_CBC_PAD, CKM_DES3_CBC));
        d(CIP, "DESede/ECB/NoPadding",          P11Cipher,
                m(CKM_DES3_ECB));
        d(CIP, "DESede/ECB/PKCS5Padding",       P11Cipher,
                List.of("DESede"),
                m(CKM_DES3_ECB));
        d(CIP, "AES/CBC/NoPadding",             P11Cipher,
                m(CKM_AES_CBC));
        dA(CIP, "AES_128/CBC/NoPadding",        P11Cipher,
                m(CKM_AES_CBC));
        dA(CIP, "AES_192/CBC/NoPadding",        P11Cipher,
                m(CKM_AES_CBC));
        dA(CIP, "AES_256/CBC/NoPadding",        P11Cipher,
                m(CKM_AES_CBC));
        d(CIP, "AES/CBC/PKCS5Padding",          P11Cipher,
                m(CKM_AES_CBC_PAD, CKM_AES_CBC));
        d(CIP, "AES/ECB/NoPadding",             P11Cipher,
                m(CKM_AES_ECB));
        dA(CIP, "AES_128/ECB/NoPadding",        P11Cipher,
                m(CKM_AES_ECB));
        dA(CIP, "AES_192/ECB/NoPadding",        P11Cipher,
                m(CKM_AES_ECB));
        dA(CIP, "AES_256/ECB/NoPadding",        P11Cipher,
                m(CKM_AES_ECB));
        d(CIP, "AES/ECB/PKCS5Padding",          P11Cipher,
                List.of("AES"),
                m(CKM_AES_ECB));
        d(CIP, "AES/CTR/NoPadding",             P11Cipher,
                m(CKM_AES_CTR));
        dA(CIP, "AES/KW/NoPadding",             P11KeyWrapCipher,
                m(CKM_AES_KEY_WRAP));
        dA(CIP, "AES_128/KW/NoPadding",         P11KeyWrapCipher,
                m(CKM_AES_KEY_WRAP));
        dA(CIP, "AES_192/KW/NoPadding",         P11KeyWrapCipher,
                m(CKM_AES_KEY_WRAP));
        dA(CIP, "AES_256/KW/NoPadding",         P11KeyWrapCipher,
                m(CKM_AES_KEY_WRAP));
        d(CIP, "AES/KW/PKCS5Padding",           P11KeyWrapCipher,
                m(CKM_AES_KEY_WRAP_PAD));
        d(CIP, "AES_128/KW/PKCS5Padding",       P11KeyWrapCipher,
                m(CKM_AES_KEY_WRAP_PAD));
        d(CIP, "AES_192/KW/PKCS5Padding",       P11KeyWrapCipher,
                m(CKM_AES_KEY_WRAP_PAD));
        d(CIP, "AES_256/KW/PKCS5Padding",       P11KeyWrapCipher,
                m(CKM_AES_KEY_WRAP_PAD));
        dA(CIP, "AES/KWP/NoPadding",            P11KeyWrapCipher,
                m(CKM_AES_KEY_WRAP_KWP));
        dA(CIP, "AES_128/KWP/NoPadding",        P11KeyWrapCipher,
                m(CKM_AES_KEY_WRAP_KWP));
        dA(CIP, "AES_192/KWP/NoPadding",        P11KeyWrapCipher,
                m(CKM_AES_KEY_WRAP_KWP));
        dA(CIP, "AES_256/KWP/NoPadding",        P11KeyWrapCipher,
                m(CKM_AES_KEY_WRAP_KWP));

        d(CIP, "AES/GCM/NoPadding",             P11AEADCipher,
                m(CKM_AES_GCM));
        dA(CIP, "AES_128/GCM/NoPadding",        P11AEADCipher,
                m(CKM_AES_GCM));
        dA(CIP, "AES_192/GCM/NoPadding",        P11AEADCipher,
                m(CKM_AES_GCM));
        dA(CIP, "AES_256/GCM/NoPadding",        P11AEADCipher,
                m(CKM_AES_GCM));

        d(CIP, "Blowfish/CBC/NoPadding",        P11Cipher,
                m(CKM_BLOWFISH_CBC));
        d(CIP, "Blowfish/CBC/PKCS5Padding",     P11Cipher,
                m(CKM_BLOWFISH_CBC));

        dA(CIP, "ChaCha20-Poly1305",            P11AEADCipher,
                m(CKM_CHACHA20_POLY1305));

        d(CIP, "RSA/ECB/PKCS1Padding",          P11RSACipher,
                List.of("RSA"),
                m(CKM_RSA_PKCS));
        d(CIP, "RSA/ECB/NoPadding",             P11RSACipher,
                m(CKM_RSA_X_509));

        /*
         * PBE Ciphers
         *
         * KeyDerivationMech and KeyDerivationPrf must be supported
         * for these services to be available.
         *
        */
        d(CIP, "PBEWithHmacSHA1AndAES_128",   P11PBECipher,
                m(CKM_AES_CBC_PAD, CKM_AES_CBC),
                m(CKM_PKCS5_PBKD2, CKM_SHA_1_HMAC));
        d(CIP, "PBEWithHmacSHA224AndAES_128", P11PBECipher,
                m(CKM_AES_CBC_PAD, CKM_AES_CBC),
                m(CKM_PKCS5_PBKD2, CKM_SHA224_HMAC));
        d(CIP, "PBEWithHmacSHA256AndAES_128", P11PBECipher,
                m(CKM_AES_CBC_PAD, CKM_AES_CBC),
                m(CKM_PKCS5_PBKD2, CKM_SHA256_HMAC));
        d(CIP, "PBEWithHmacSHA384AndAES_128", P11PBECipher,
                m(CKM_AES_CBC_PAD, CKM_AES_CBC),
                m(CKM_PKCS5_PBKD2, CKM_SHA384_HMAC));
        d(CIP, "PBEWithHmacSHA512AndAES_128", P11PBECipher,
                m(CKM_AES_CBC_PAD, CKM_AES_CBC),
                m(CKM_PKCS5_PBKD2, CKM_SHA512_HMAC));
        d(CIP, "PBEWithHmacSHA1AndAES_256",   P11PBECipher,
                m(CKM_AES_CBC_PAD, CKM_AES_CBC),
                m(CKM_PKCS5_PBKD2, CKM_SHA_1_HMAC));
        d(CIP, "PBEWithHmacSHA224AndAES_256", P11PBECipher,
                m(CKM_AES_CBC_PAD, CKM_AES_CBC),
                m(CKM_PKCS5_PBKD2, CKM_SHA224_HMAC));
        d(CIP, "PBEWithHmacSHA256AndAES_256", P11PBECipher,
                m(CKM_AES_CBC_PAD, CKM_AES_CBC),
                m(CKM_PKCS5_PBKD2, CKM_SHA256_HMAC));
        d(CIP, "PBEWithHmacSHA384AndAES_256", P11PBECipher,
                m(CKM_AES_CBC_PAD, CKM_AES_CBC),
                m(CKM_PKCS5_PBKD2, CKM_SHA384_HMAC));
        d(CIP, "PBEWithHmacSHA512AndAES_256", P11PBECipher,
                m(CKM_AES_CBC_PAD, CKM_AES_CBC),
                m(CKM_PKCS5_PBKD2, CKM_SHA512_HMAC));

        d(SIG, "RawDSA",        P11Signature,
                List.of("NONEwithDSA"),
                m(CKM_DSA));
        dA(SIG, "SHA1withDSA",           P11Signature,
                m(CKM_DSA_SHA1, CKM_DSA));
        dA(SIG, "SHA224withDSA", P11Signature,
                m(CKM_DSA_SHA224));
        dA(SIG, "SHA256withDSA", P11Signature,
                m(CKM_DSA_SHA256));
        dA(SIG, "SHA384withDSA", P11Signature,
                m(CKM_DSA_SHA384));
        dA(SIG, "SHA512withDSA", P11Signature,
                m(CKM_DSA_SHA512));
        dA(SIG, "SHA3-224withDSA", P11Signature,
                m(CKM_DSA_SHA3_224));
        dA(SIG, "SHA3-256withDSA", P11Signature,
                m(CKM_DSA_SHA3_256));
        dA(SIG, "SHA3-384withDSA", P11Signature,
                m(CKM_DSA_SHA3_384));
        dA(SIG, "SHA3-512withDSA", P11Signature,
                m(CKM_DSA_SHA3_512));
        d(SIG, "RawDSAinP1363Format",   P11Signature,
                List.of("NONEwithDSAinP1363Format"),
                m(CKM_DSA));
        d(SIG, "DSAinP1363Format",      P11Signature,
                List.of("SHA1withDSAinP1363Format"),
                m(CKM_DSA_SHA1, CKM_DSA));
        d(SIG, "SHA224withDSAinP1363Format",      P11Signature,
                m(CKM_DSA_SHA224));
        d(SIG, "SHA256withDSAinP1363Format",      P11Signature,
                m(CKM_DSA_SHA256));
        d(SIG, "SHA384withDSAinP1363Format",      P11Signature,
                m(CKM_DSA_SHA384));
        d(SIG, "SHA512withDSAinP1363Format",      P11Signature,
                m(CKM_DSA_SHA512));
        d(SIG, "SHA3-224withDSAinP1363Format",      P11Signature,
                m(CKM_DSA_SHA3_224));
        d(SIG, "SHA3-256withDSAinP1363Format",      P11Signature,
                m(CKM_DSA_SHA3_256));
        d(SIG, "SHA3-384withDSAinP1363Format",      P11Signature,
                m(CKM_DSA_SHA3_384));
        d(SIG, "SHA3-512withDSAinP1363Format",      P11Signature,
                m(CKM_DSA_SHA3_512));
        d(SIG, "NONEwithECDSA", P11Signature,
                m(CKM_ECDSA));
        dA(SIG, "SHA1withECDSA", P11Signature,
                m(CKM_ECDSA_SHA1, CKM_ECDSA));
        dA(SIG, "SHA224withECDSA",       P11Signature,
                m(CKM_ECDSA_SHA224, CKM_ECDSA));
        dA(SIG, "SHA256withECDSA",       P11Signature,
                m(CKM_ECDSA_SHA256, CKM_ECDSA));
        dA(SIG, "SHA384withECDSA",       P11Signature,
                m(CKM_ECDSA_SHA384, CKM_ECDSA));
        dA(SIG, "SHA512withECDSA",       P11Signature,
                m(CKM_ECDSA_SHA512, CKM_ECDSA));
        dA(SIG, "SHA3-224withECDSA",       P11Signature,
                m(CKM_ECDSA_SHA3_224, CKM_ECDSA));
        dA(SIG, "SHA3-256withECDSA",       P11Signature,
                m(CKM_ECDSA_SHA3_256, CKM_ECDSA));
        dA(SIG, "SHA3-384withECDSA",       P11Signature,
                m(CKM_ECDSA_SHA3_384, CKM_ECDSA));
        dA(SIG, "SHA3-512withECDSA",       P11Signature,
                m(CKM_ECDSA_SHA3_512, CKM_ECDSA));
        d(SIG, "NONEwithECDSAinP1363Format",   P11Signature,
                m(CKM_ECDSA));
        d(SIG, "SHA1withECDSAinP1363Format",   P11Signature,
                m(CKM_ECDSA_SHA1, CKM_ECDSA));
        d(SIG, "SHA224withECDSAinP1363Format", P11Signature,
                m(CKM_ECDSA_SHA224, CKM_ECDSA));
        d(SIG, "SHA256withECDSAinP1363Format", P11Signature,
                m(CKM_ECDSA_SHA256, CKM_ECDSA));
        d(SIG, "SHA384withECDSAinP1363Format", P11Signature,
                m(CKM_ECDSA_SHA384, CKM_ECDSA));
        d(SIG, "SHA512withECDSAinP1363Format", P11Signature,
                m(CKM_ECDSA_SHA512, CKM_ECDSA));
        d(SIG, "SHA3-224withECDSAinP1363Format", P11Signature,
                m(CKM_ECDSA_SHA3_224, CKM_ECDSA));
        d(SIG, "SHA3-256withECDSAinP1363Format", P11Signature,
                m(CKM_ECDSA_SHA3_256, CKM_ECDSA));
        d(SIG, "SHA3-384withECDSAinP1363Format", P11Signature,
                m(CKM_ECDSA_SHA3_384, CKM_ECDSA));
        d(SIG, "SHA3-512withECDSAinP1363Format", P11Signature,
                m(CKM_ECDSA_SHA3_512, CKM_ECDSA));

        dA(SIG, "MD2withRSA",    P11Signature,
                m(CKM_MD2_RSA_PKCS, CKM_RSA_PKCS, CKM_RSA_X_509));
        dA(SIG, "MD5withRSA",    P11Signature,
                m(CKM_MD5_RSA_PKCS, CKM_RSA_PKCS, CKM_RSA_X_509));
        dA(SIG, "SHA1withRSA",   P11Signature,
                m(CKM_SHA1_RSA_PKCS, CKM_RSA_PKCS, CKM_RSA_X_509));
        dA(SIG, "SHA224withRSA", P11Signature,
                m(CKM_SHA224_RSA_PKCS, CKM_RSA_PKCS, CKM_RSA_X_509));
        dA(SIG, "SHA256withRSA", P11Signature,
                m(CKM_SHA256_RSA_PKCS, CKM_RSA_PKCS, CKM_RSA_X_509));
        dA(SIG, "SHA384withRSA", P11Signature,
                m(CKM_SHA384_RSA_PKCS, CKM_RSA_PKCS, CKM_RSA_X_509));
        dA(SIG, "SHA512withRSA", P11Signature,
                m(CKM_SHA512_RSA_PKCS, CKM_RSA_PKCS, CKM_RSA_X_509));
        dA(SIG, "SHA3-224withRSA", P11Signature,
                m(CKM_SHA3_224_RSA_PKCS, CKM_RSA_PKCS, CKM_RSA_X_509));
        dA(SIG, "SHA3-256withRSA", P11Signature,
                m(CKM_SHA3_256_RSA_PKCS, CKM_RSA_PKCS, CKM_RSA_X_509));
        dA(SIG, "SHA3-384withRSA", P11Signature,
                m(CKM_SHA3_384_RSA_PKCS, CKM_RSA_PKCS, CKM_RSA_X_509));
        dA(SIG, "SHA3-512withRSA", P11Signature,
                m(CKM_SHA3_512_RSA_PKCS, CKM_RSA_PKCS, CKM_RSA_X_509));
        dA(SIG, "RSASSA-PSS", P11PSSSignature,
                m(CKM_RSA_PKCS_PSS));
        d(SIG, "SHA1withRSASSA-PSS", P11PSSSignature,
                m(CKM_SHA1_RSA_PKCS_PSS));
        d(SIG, "SHA224withRSASSA-PSS", P11PSSSignature,
                m(CKM_SHA224_RSA_PKCS_PSS));
        d(SIG, "SHA256withRSASSA-PSS", P11PSSSignature,
                m(CKM_SHA256_RSA_PKCS_PSS));
        d(SIG, "SHA384withRSASSA-PSS", P11PSSSignature,
                m(CKM_SHA384_RSA_PKCS_PSS));
        d(SIG, "SHA512withRSASSA-PSS", P11PSSSignature,
                m(CKM_SHA512_RSA_PKCS_PSS));
        d(SIG, "SHA3-224withRSASSA-PSS", P11PSSSignature,
                m(CKM_SHA3_224_RSA_PKCS_PSS));
        d(SIG, "SHA3-256withRSASSA-PSS", P11PSSSignature,
                m(CKM_SHA3_256_RSA_PKCS_PSS));
        d(SIG, "SHA3-384withRSASSA-PSS", P11PSSSignature,
                m(CKM_SHA3_384_RSA_PKCS_PSS));
        d(SIG, "SHA3-512withRSASSA-PSS", P11PSSSignature,
                m(CKM_SHA3_512_RSA_PKCS_PSS));

        d(KG, "SunTlsRsaPremasterSecret",
                    "sun.security.pkcs11.P11TlsRsaPremasterSecretGenerator",
                List.of("SunTls12RsaPremasterSecret"),
                m(CKM_SSL3_PRE_MASTER_KEY_GEN, CKM_TLS_PRE_MASTER_KEY_GEN));
        d(KG, "SunTlsMasterSecret",
                    "sun.security.pkcs11.P11TlsMasterSecretGenerator",
                m(CKM_SSL3_MASTER_KEY_DERIVE, CKM_TLS_MASTER_KEY_DERIVE,
                    CKM_SSL3_MASTER_KEY_DERIVE_DH,
                    CKM_TLS_MASTER_KEY_DERIVE_DH));
        d(KG, "SunTls12MasterSecret",
                "sun.security.pkcs11.P11TlsMasterSecretGenerator",
            m(CKM_TLS12_MASTER_KEY_DERIVE, CKM_TLS12_MASTER_KEY_DERIVE_DH));
        d(KG, "SunTlsKeyMaterial",
                    "sun.security.pkcs11.P11TlsKeyMaterialGenerator",
                m(CKM_SSL3_KEY_AND_MAC_DERIVE, CKM_TLS_KEY_AND_MAC_DERIVE));
        d(KG, "SunTls12KeyMaterial",
                "sun.security.pkcs11.P11TlsKeyMaterialGenerator",
            m(CKM_TLS12_KEY_AND_MAC_DERIVE));
        d(KG, "SunTlsPrf", "sun.security.pkcs11.P11TlsPrfGenerator",
                m(CKM_TLS_PRF, CKM_NSS_TLS_PRF_GENERAL));
        d(KG, "SunTls12Prf", "sun.security.pkcs11.P11TlsPrfGenerator",
                m(CKM_TLS_MAC));
    }

    // background thread that periodically checks for token insertion
    // if no token is present. We need to do that in a separate thread because
    // the insertion check may block for quite a long time on some tokens.
    private static class TokenPoller implements Runnable {
        private final SunPKCS11 provider;
        private volatile boolean enabled;

        private TokenPoller(SunPKCS11 provider) {
            this.provider = provider;
            enabled = true;
        }
        @Override
        public void run() {
            int interval = provider.config.getInsertionCheckInterval();
            while (enabled) {
                try {
                    Thread.sleep(interval);
                } catch (InterruptedException e) {
                    break;
                }
                if (!enabled) {
                    break;
                }
                try {
                    provider.initToken(null);
                } catch (PKCS11Exception e) {
                    // ignore
                }
            }
        }
        void disable() {
            enabled = false;
        }
    }

    // create the poller thread, if not already active
    @SuppressWarnings("removal")
    private void createPoller() {
        if (poller != null) {
            return;
        }
        poller = new TokenPoller(this);
        Thread t = InnocuousThread.newSystemThread(
                "Poller-" + getName(),
                poller,
                Thread.MIN_PRIORITY);
        assert t.getContextClassLoader() == null;
        t.setDaemon(true);
        t.start();

    }

    // destroy the poller thread, if active
    private void destroyPoller() {
        if (poller != null) {
            poller.disable();
            poller = null;
        }
    }

    private boolean hasValidToken() {
        /* Commented out to work with Solaris softtoken impl which
           returns 0-value flags, e.g. both REMOVABLE_DEVICE and
           TOKEN_PRESENT are false, when it can't access the token.
        if (removable == false) {
            return true;
        }
        */
        Token token = this.token;
        return (token != null) && token.isValid();
    }

    private class NativeResourceCleaner implements Runnable {
        private long sleepMillis = config.getResourceCleanerShortInterval();
        private int count = 0;
        boolean keyRefFound, sessRefFound;

        /*
         * The cleaner.shortInterval and cleaner.longInterval properties
         * may be defined in the pkcs11 config file and are specified in milliseconds
         * Minimum value is 1000ms.  Default values :
         *  cleaner.shortInterval : 2000ms
         *  cleaner.longInterval  : 60000ms
         *
         * The cleaner thread runs at cleaner.shortInterval intervals
         * while P11Key or Session references continue to be found for cleaning.
         * If 100 iterations occur with no references being found, then the interval
         * period moves to cleaner.longInterval value. The cleaner thread moves back
         * to short interval checking if a resource is found
         */
        @Override
        public void run() {
            while (true) {
                try {
                    Thread.sleep(sleepMillis);
                } catch (InterruptedException ie) {
                    break;
                }
                keyRefFound = P11Key.drainRefQueue();
                sessRefFound = Session.drainRefQueue();
                if (!keyRefFound && !sessRefFound) {
                    count++;
                    if (count > 100) {
                        // no reference freed for some time
                        // increase the sleep time
                        sleepMillis = config.getResourceCleanerLongInterval();
                    }
                } else {
                    count = 0;
                    sleepMillis = config.getResourceCleanerShortInterval();
                }
            }
        }
    }

    // create the cleaner thread, if not already active
    @SuppressWarnings("removal")
    private void createCleaner() {
        cleaner = new NativeResourceCleaner();
        Thread t = InnocuousThread.newSystemThread(
                "Cleanup-SunPKCS11",
                cleaner,
                Thread.MIN_PRIORITY);
        assert t.getContextClassLoader() == null;
        t.setDaemon(true);
        t.start();
    }

    // destroy the token. Called if we detect that it has been removed
    @SuppressWarnings("removal")
    synchronized void uninitToken(Token token) {
        if (this.token != token) {
            // mismatch, our token must already be destroyed
            return;
        }
        destroyPoller();
        this.token = null;
        // unregister all algorithms
        AccessController.doPrivileged(new PrivilegedAction<Object>() {
            public Object run() {
                clear();
                return null;
            }
        });
        // keep polling for token insertion unless configured not to
        if (removable && !config.getDestroyTokenAfterLogout()) {
            createPoller();
        }
    }

    private static boolean isLegacy(CK_MECHANISM_INFO mechInfo)
            throws PKCS11Exception {
        // assume full support if no mech info available
        // For vendor-specific mechanisms, often no mech info is provided
        boolean partialSupport = false;

        if (mechInfo != null) {
            if ((mechInfo.flags & CKF_DECRYPT) != 0) {
                // non-legacy cipher mechs should support encryption
                partialSupport |= ((mechInfo.flags & CKF_ENCRYPT) == 0);
            }
            if ((mechInfo.flags & CKF_VERIFY) != 0) {
                // non-legacy signature mechs should support signing
                partialSupport |= ((mechInfo.flags & CKF_SIGN) == 0);
            }
        }
        return partialSupport;
    }

    // test if a token is present and initialize this provider for it if so.
    // does nothing if no token is found
    // called from constructor and by poller
    private void initToken(CK_SLOT_INFO slotInfo) throws PKCS11Exception {
        if (slotInfo == null) {
            slotInfo = p11.C_GetSlotInfo(slotID);
        }
        if (removable && (slotInfo.flags & CKF_TOKEN_PRESENT) == 0) {
            createPoller();
            return;
        }
        destroyPoller();
        boolean showInfo = config.getShowInfo();
        if (showInfo) {
            System.out.println("Slot info for slot " + slotID + ":");
            System.out.println(slotInfo);
        }
        final Token token = new Token(this);
        if (showInfo) {
            System.out.println
                ("Token info for token in slot " + slotID + ":");
            System.out.println(token.tokenInfo);
        }
        Set<Long> brokenMechanisms = Set.of();
        if (P11Util.isNSS(token)) {
            CK_VERSION nssVersion = slotInfo.hardwareVersion;
            if (nssVersion.major < 3 ||
                    nssVersion.major == 3 && nssVersion.minor < 65) {
                // RSA-PSS is broken in NSS prior to 3.65
                brokenMechanisms = Set.of(CKM_RSA_PKCS_PSS,
                        CKM_SHA1_RSA_PKCS_PSS,
                        CKM_SHA224_RSA_PKCS_PSS,
                        CKM_SHA256_RSA_PKCS_PSS,
                        CKM_SHA384_RSA_PKCS_PSS,
                        CKM_SHA512_RSA_PKCS_PSS,
                        CKM_SHA3_224_RSA_PKCS_PSS,
                        CKM_SHA3_256_RSA_PKCS_PSS,
                        CKM_SHA3_384_RSA_PKCS_PSS,
                        CKM_SHA3_512_RSA_PKCS_PSS);
            }
        }
        long[] supportedMechanisms = p11.C_GetMechanismList(slotID);

        // Create a map from the various Descriptors to the "most
        // preferred" mechanism that was defined during the
        // static initialization.  For example, DES/CBC/PKCS5Padding
        // could be mapped to CKM_DES_CBC_PAD or CKM_DES_CBC.  Prefer
        // the earliest entry.  When asked for "DES/CBC/PKCS5Padding", we
        // return a CKM_DES_CBC_PAD.
        final Map<Descriptor,Integer> supportedAlgs =
                                        new HashMap<Descriptor,Integer>();

        for (int i = 0; i < supportedMechanisms.length; i++) {
            long longMech = supportedMechanisms[i];
            CK_MECHANISM_INFO mechInfo = token.getMechanismInfo(longMech);
            if (showInfo) {
                System.out.println("Mechanism " +
                    Functions.getMechanismName(longMech) + ":");
                System.out.println(mechInfo == null?
                    (Constants.INDENT + "info n/a") :
                    mechInfo);
            }
            if (!config.isEnabled(longMech)) {
                if (showInfo) {
                    System.out.println("DISABLED in configuration");
                }
                continue;
            }
            if (isLegacy(mechInfo)) {
                if (showInfo) {
                    System.out.println("DISABLED due to legacy");
                }
                continue;
            }

            if (brokenMechanisms.contains(longMech)) {
                if (showInfo) {
                    System.out.println("DISABLED due to known issue with NSS");
                }
                continue;
            }

            // we do not know of mechs with the upper 32 bits set
            if (longMech >>> 32 != 0) {
                if (showInfo) {
                    System.out.println("DISABLED due to unknown mech value");
                }
                continue;
            }
            int mech = (int)longMech;
            Integer integerMech = Integer.valueOf(mech);
            List<Descriptor> ds = descriptors.get(integerMech);
            if (ds == null) {
                continue;
            }
            descLoop:
            for (Descriptor d : ds) {
                Integer oldMech = supportedAlgs.get(d);
                if (oldMech == null) {
                    if (d.requiredMechs != null) {
                        // Check that other mechanisms required for the
                        // service are supported before listing it as
                        // available for the first time.
                        for (int requiredMech : d.requiredMechs) {
                            if (token.getMechanismInfo(
                                    requiredMech & 0xFFFFFFFFL) == null) {
                                continue descLoop;
                            }
                        }
                    }
                    supportedAlgs.put(d, integerMech);
                    continue;
                }
                // See if there is something "more preferred"
                // than what we currently have in the supportedAlgs
                // map.
                int intOldMech = oldMech.intValue();
                for (int j = 0; j < d.mechanisms.length; j++) {
                    int nextMech = d.mechanisms[j];
                    if (mech == nextMech) {
                        supportedAlgs.put(d, integerMech);
                        break;
                    } else if (intOldMech == nextMech) {
                        break;
                    }
                }
            }

        }

        // register algorithms in provider
        @SuppressWarnings("removal")
        var dummy = AccessController.doPrivileged(new PrivilegedAction<Object>() {
            public Object run() {
                for (Map.Entry<Descriptor,Integer> entry
                        : supportedAlgs.entrySet()) {
                    Descriptor d = entry.getKey();
                    int mechanism = entry.getValue().intValue();
                    Service s = d.service(token, mechanism);
                    putService(s);
                }
                if (((token.tokenInfo.flags & CKF_RNG) != 0)
                        && config.isEnabled(PCKM_SECURERANDOM)
                        && !token.sessionManager.lowMaxSessions()) {
                    // do not register SecureRandom if the token does
                    // not support many sessions. if we did, we might
                    // run out of sessions in the middle of a
                    // nextBytes() call where we cannot fail over.
                    putService(new P11Service(token, SR, "PKCS11",
                        "sun.security.pkcs11.P11SecureRandom", null,
                        PCKM_SECURERANDOM));
                }
                if (config.isEnabled(PCKM_KEYSTORE)) {
                    putService(new P11Service(token, KS, "PKCS11",
                        "sun.security.pkcs11.P11KeyStore",
                        List.of("PKCS11-" + config.getName()),
                        PCKM_KEYSTORE));
                }
                return null;
            }
        });

        this.token = token;
        if (cleaner == null) {
            createCleaner();
        }
    }

    private static final class P11Service extends Service {

        private final Token token;

        private final long mechanism;

        P11Service(Token token, String type, String algorithm,
                String className, List<String> al, long mechanism) {
            super(token.provider, type, algorithm, className, al,
                    type.equals(SR) ? Map.of("ThreadSafe", "true") : null);
            this.token = token;
            this.mechanism = mechanism & 0xFFFFFFFFL;
        }

        @Override
        public Object newInstance(Object param)
                throws NoSuchAlgorithmException {
            if (!token.isValid()) {
                throw new NoSuchAlgorithmException("Token has been removed");
            }
            try {
                return newInstance0(param);
            } catch (PKCS11Exception e) {
                throw new NoSuchAlgorithmException(e);
            }
        }

        public Object newInstance0(Object param) throws
                PKCS11Exception, NoSuchAlgorithmException {
            String algorithm = getAlgorithm();
            String type = getType();
            if (type == MD) {
                return new P11Digest(token, algorithm, mechanism);
            } else if (type == CIP) {
                if (algorithm.startsWith("RSA")) {
                    return new P11RSACipher(token, algorithm, mechanism);
                } else if (algorithm.endsWith("GCM/NoPadding") ||
                           algorithm.startsWith("ChaCha20-Poly1305")) {
                    return new P11AEADCipher(token, algorithm, mechanism);
                } else if (algorithm.contains("/KW/") ||
                        algorithm.contains("/KWP/")) {
                    return new P11KeyWrapCipher(token, algorithm, mechanism);
                } else if (algorithm.startsWith("PBE")) {
                    return new P11PBECipher(token, algorithm, mechanism);
                } else {
                    return new P11Cipher(token, algorithm, mechanism);
                }
            } else if (type == SIG) {
                if (algorithm.contains("RSASSA-PSS")) {
                    return new P11PSSSignature(token, algorithm, mechanism);
                } else {
                    return new P11Signature(token, algorithm, mechanism);
                }
            } else if (type == MAC) {
                return new P11Mac(token, algorithm, mechanism);
            } else if (type == KPG) {
                return new P11KeyPairGenerator(token, algorithm, mechanism);
            } else if (type == KA) {
                if (algorithm.equals("ECDH")) {
                    return new P11ECDHKeyAgreement(token, algorithm, mechanism);
                } else {
                    return new P11KeyAgreement(token, algorithm, mechanism);
                }
            } else if (type == KF) {
                return token.getKeyFactory(algorithm);
            } else if (type == SKF) {
                return new P11SecretKeyFactory(token, algorithm);
            } else if (type == KG) {
                // reference equality
                if (algorithm == "SunTlsRsaPremasterSecret") {
                    return new P11TlsRsaPremasterSecretGenerator(
                        token, algorithm, mechanism);
                } else if (algorithm == "SunTlsMasterSecret"
                        || algorithm == "SunTls12MasterSecret") {
                    return new P11TlsMasterSecretGenerator(
                        token, algorithm, mechanism);
                } else if (algorithm == "SunTlsKeyMaterial"
                        || algorithm == "SunTls12KeyMaterial") {
                    return new P11TlsKeyMaterialGenerator(
                        token, algorithm, mechanism);
                } else if (algorithm == "SunTlsPrf"
                        || algorithm == "SunTls12Prf") {
                    return new P11TlsPrfGenerator(token, algorithm, mechanism);
                } else {
                    return new P11KeyGenerator(token, algorithm, mechanism);
                }
            } else if (type == SR) {
                return token.getRandom();
            } else if (type == KS) {
                return token.getKeyStore();
            } else if (type == AGP) {
                if (algorithm == "EC") {
                    return new sun.security.util.ECParameters();
                } else if (algorithm == "GCM") {
                    return new sun.security.util.GCMParameters();
                } else if (algorithm == "ChaCha20-Poly1305") {
                    return new ChaCha20Poly1305Parameters(); // from SunJCE
                } else if (algorithm == "RSASSA-PSS") {
                    return new PSSParameters(); // from SunRsaSign
                } else if (algorithm == "DiffieHellman") {
                    return new DHParameters(); // from SunJCE
                } else {
                    throw new NoSuchAlgorithmException("Unsupported algorithm: "
                            + algorithm);
                }
            } else {
                throw new NoSuchAlgorithmException("Unknown type: " + type);
            }
        }

        public boolean supportsParameter(Object param) {
            if ((param == null) || (!token.isValid())) {
                return false;
            }
            if (!(param instanceof Key key)) {
                throw new InvalidParameterException("Parameter must be a Key");
            }
            String algorithm = getAlgorithm();
            String type = getType();
            String keyAlgorithm = key.getAlgorithm();
            // RSA signatures and cipher
            if (((type == CIP) && algorithm.startsWith("RSA"))
                    || (type == SIG) && (algorithm.contains("RSA"))) {
                if (!keyAlgorithm.equals("RSA")) {
                    return false;
                }
                return isLocalKey(key)
                        || (key instanceof RSAPrivateKey)
                        || (key instanceof RSAPublicKey);
            }
            // EC
            if (((type == KA) && algorithm.equals("ECDH"))
                    || ((type == SIG) && algorithm.contains("ECDSA"))) {
                if (!keyAlgorithm.equals("EC")) {
                    return false;
                }
                return isLocalKey(key)
                        || (key instanceof ECPrivateKey)
                        || (key instanceof ECPublicKey);
            }
            // DSA signatures
            if ((type == SIG) && algorithm.contains("DSA") &&
                    !algorithm.contains("ECDSA")) {
                if (!keyAlgorithm.equals("DSA")) {
                    return false;
                }
                return isLocalKey(key)
                        || (key instanceof DSAPrivateKey)
                        || (key instanceof DSAPublicKey);
            }
            // MACs and symmetric ciphers
            if ((type == CIP) || (type == MAC)) {
                // do not check algorithm name, mismatch is unlikely anyway
                return isLocalKey(key) || "RAW".equals(key.getFormat());
            }
            // DH key agreement
            if (type == KA) {
                if (!keyAlgorithm.equals("DH")) {
                    return false;
                }
                return isLocalKey(key)
                        || (key instanceof DHPrivateKey)
                        || (key instanceof DHPublicKey);
            }
            // should not reach here,
            // unknown engine type or algorithm
            throw new AssertionError
                ("SunPKCS11 error: " + type + ", " + algorithm);
        }

        private boolean isLocalKey(Key key) {
            return (key instanceof P11Key) && (((P11Key)key).token == token);
        }

        public String toString() {
            return super.toString() +
                " (" + Functions.getMechanismName(mechanism) + ")";
        }

    }

    /**
     * Log in to this provider.
     *
     * <p> If the token expects a PIN to be supplied by the caller,
     * the <code>handler</code> implementation must support
     * a <code>PasswordCallback</code>.
     *
     * <p> To determine if the token supports a protected authentication path,
     * the CK_TOKEN_INFO flag, CKF_PROTECTED_AUTHENTICATION_PATH, is consulted.
     *
     * @param subject this parameter is ignored
     * @param handler the <code>CallbackHandler</code> used by
     *  this provider to communicate with the caller
     *
     * @throws IllegalStateException if the provider requires configuration
     * and Provider.configure has not been called
     * @throws LoginException if the login operation fails
     * @throws SecurityException if the does not pass a security check for
     *  <code>SecurityPermission("authProvider.<i>name</i>")</code>,
     *  where <i>name</i> is the value returned by
     *  this provider's <code>getName</code> method
     */
    public void login(Subject subject, CallbackHandler handler)
        throws LoginException {

        if (!isConfigured()) {
            throw new IllegalStateException("Configuration is required");
        }

        // security check
        @SuppressWarnings("removal")
        SecurityManager sm = System.getSecurityManager();
        if (sm != null) {
            if (debug != null) {
                debug.println("checking login permission");
            }
            sm.checkPermission(new SecurityPermission
                        ("authProvider." + this.getName()));
        }

        if (!hasValidToken()) {
            throw new LoginException("No token present");

        }

        // see if a login is required
        if ((token.tokenInfo.flags & CKF_LOGIN_REQUIRED) == 0) {
            if (debug != null) {
                debug.println("login operation not required for token - " +
                                "ignoring login request");
            }
            return;
        }

        // see if user already logged in

        try {
            if (token.isLoggedInNow(null)) {
                // user already logged in
                if (debug != null) {
                    debug.println("user already logged in");
                }
                return;
            }
        } catch (PKCS11Exception e) {
            // ignore - fall thru and attempt login
        }

        // get the pin if necessary
        char[] pin = null;
        if ((token.tokenInfo.flags & CKF_PROTECTED_AUTHENTICATION_PATH) == 0) {

            // get password
            CallbackHandler myHandler = getCallbackHandler(handler);
            if (myHandler == null) {
                throw new LoginException
                        ("no password provided, and no callback handler " +
                        "available for retrieving password");
            }

            java.text.MessageFormat form = new java.text.MessageFormat
                        (ResourcesMgr.getString
                        ("PKCS11.Token.providerName.Password."));
            Object[] source = { getName() };

            PasswordCallback pcall = new PasswordCallback(form.format(source),
                                                        false);
            Callback[] callbacks = { pcall };

            try {
                myHandler.handle(callbacks);
            } catch (Exception e) {
                LoginException le = new LoginException
                        ("Unable to perform password callback");
                le.initCause(e);
                throw le;
            }

            pin = pcall.getPassword();
            pcall.clearPassword();
            if (pin == null) {
                if (debug != null) {
                    debug.println("caller passed NULL pin");
                }
            }
        }

        // perform token login
        Session session = null;
        try {
            session = token.getOpSession();
            // pin is NULL if using CKF_PROTECTED_AUTHENTICATION_PATH
            p11.C_Login(session.id(), CKU_USER, pin);

            if (debug != null) {
                debug.println("login succeeded");
            }
        } catch (PKCS11Exception pe) {
            if (pe.match(CKR_USER_ALREADY_LOGGED_IN)) {
                // let this one go
                if (debug != null) {
                    debug.println("user already logged in");
                }
                return;
            } else if (pe.match(CKR_PIN_INCORRECT)) {
                FailedLoginException fle = new FailedLoginException();
                fle.initCause(pe);
                throw fle;
            } else {
                LoginException le = new LoginException();
                le.initCause(pe);
                throw le;
            }
        } finally {
            token.releaseSession(session);
            if (pin != null) {
                Arrays.fill(pin, ' ');
            }
        }

        // we do not store the PIN in the subject for now
    }

    /**
     * Log out from this provider
     *
     * @throws IllegalStateException if the provider requires configuration
     * and Provider.configure has not been called
     * @throws LoginException if the logout operation fails
     * @throws SecurityException if the does not pass a security check for
     *  <code>SecurityPermission("authProvider.<i>name</i>")</code>,
     *  where <i>name</i> is the value returned by
     *  this provider's <code>getName</code> method
     */
    public void logout() throws LoginException {
        if (!isConfigured()) {
            throw new IllegalStateException("Configuration is required");
        }

        // security check
        @SuppressWarnings("removal")
        SecurityManager sm = System.getSecurityManager();
        if (sm != null) {
            sm.checkPermission
                (new SecurityPermission("authProvider." + this.getName()));
        }

        if (!hasValidToken()) {
            // app may call logout for cleanup, allow
            return;
        }

        if ((token.tokenInfo.flags & CKF_LOGIN_REQUIRED) == 0) {
            if (debug != null) {
                debug.println("logout operation not required for token - " +
                                "ignoring logout request");
            }
            return;
        }

        try {
            if (!token.isLoggedInNow(null)) {
                if (debug != null) {
                    debug.println("user not logged in");
                }
                if (config.getDestroyTokenAfterLogout()) {
                    token.destroy();
                }
                return;
            }
        } catch (PKCS11Exception e) {
            // ignore
        }

        // perform token logout
        Session session = null;
        try {
            session = token.getOpSession();
            p11.C_Logout(session.id());
            if (debug != null) {
                debug.println("logout succeeded");
            }
        } catch (PKCS11Exception pe) {
            if (pe.match(CKR_USER_NOT_LOGGED_IN)) {
                // let this one go
                if (debug != null) {
                    debug.println("user not logged in");
                }
                return;
            }
            LoginException le = new LoginException();
            le.initCause(pe);
            throw le;
        } finally {
            token.releaseSession(session);
            if (config.getDestroyTokenAfterLogout()) {
                token.destroy();
            }
        }
    }

    /**
     * Set a <code>CallbackHandler</code>
     *
     * <p> The provider uses this handler if one is not passed to the
     * <code>login</code> method.  The provider also uses this handler
     * if it invokes <code>login</code> on behalf of callers.
     * In either case if a handler is not set via this method,
     * the provider queries the
     * <i>auth.login.defaultCallbackHandler</i> security property
     * for the fully qualified class name of a default handler implementation.
     * If the security property is not set,
     * the provider is assumed to have alternative means
     * for obtaining authentication information.
     *
     * @param handler a <code>CallbackHandler</code> for obtaining
     *          authentication information, which may be <code>null</code>
     *
     * @throws IllegalStateException if the provider requires configuration
     * and Provider.configure has not been called
     * @throws SecurityException if the caller does not pass a
     *  security check for
     *  <code>SecurityPermission("authProvider.<i>name</i>")</code>,
     *  where <i>name</i> is the value returned by
     *  this provider's <code>getName</code> method
     */
    public void setCallbackHandler(CallbackHandler handler) {

        if (!isConfigured()) {
            throw new IllegalStateException("Configuration is required");
        }

        // security check
        @SuppressWarnings("removal")
        SecurityManager sm = System.getSecurityManager();
        if (sm != null) {
            sm.checkPermission
                (new SecurityPermission("authProvider." + this.getName()));
        }

        synchronized (LOCK_HANDLER) {
            pHandler = handler;
        }
    }

    private CallbackHandler getCallbackHandler(CallbackHandler handler) {

        // get default handler if necessary

        if (handler != null) {
            return handler;
        }

        if (debug != null) {
            debug.println("getting provider callback handler");
        }

        synchronized (LOCK_HANDLER) {
            // see if handler was set via setCallbackHandler
            if (pHandler != null) {
                return pHandler;
            }

            try {
                if (debug != null) {
                    debug.println("getting default callback handler");
                }

                @SuppressWarnings("removal")
                CallbackHandler myHandler = AccessController.doPrivileged
                    (new PrivilegedExceptionAction<CallbackHandler>() {
                    public CallbackHandler run() throws Exception {

                        String defaultHandler =
                                java.security.Security.getProperty
                                ("auth.login.defaultCallbackHandler");

                        if (defaultHandler == null ||
                            defaultHandler.length() == 0) {

                            // ok
                            if (debug != null) {
                                debug.println("no default handler set");
                            }
                            return null;
                        }

                        Class<?> c = Class.forName
                                   (defaultHandler,
                                   true,
                                   Thread.currentThread().getContextClassLoader());
                        if (!javax.security.auth.callback.CallbackHandler.class.isAssignableFrom(c)) {
                            // not the right subtype
                            if (debug != null) {
                                debug.println("default handler " + defaultHandler +
                                              " is not a CallbackHandler");
                            }
                            return null;
                        }
                        @SuppressWarnings("deprecation")
                        Object result = c.newInstance();
                        return (CallbackHandler)result;
                    }
                });
                // save it
                pHandler = myHandler;
                return myHandler;

            } catch (PrivilegedActionException pae) {
                // ok
                if (debug != null) {
                    debug.println("Unable to load default callback handler");
                    pae.printStackTrace();
                }
            }
        }
        return null;
    }

    private Object writeReplace() throws ObjectStreamException {
        return new SunPKCS11Rep(this);
    }

    /**
     * Serialized representation of the SunPKCS11 provider.
     */
    private static class SunPKCS11Rep implements Serializable {

        static final long serialVersionUID = -2896606995897745419L;

        private final String providerName;

        private final String configName;

        SunPKCS11Rep(SunPKCS11 provider) throws NotSerializableException {
            providerName = provider.getName();
            configName = provider.config.getFileName();
            if (Security.getProvider(providerName) != provider) {
                throw new NotSerializableException("Only SunPKCS11 providers "
                    + "installed in java.security.Security can be serialized");
            }
        }

        private Object readResolve() throws ObjectStreamException {
            SunPKCS11 p = (SunPKCS11)Security.getProvider(providerName);
            if ((p == null) || (!p.config.getFileName().equals(configName))) {
                throw new NotSerializableException("Could not find "
                        + providerName + " in installed providers");
            }
            return p;
        }
    }
}<|MERGE_RESOLUTION|>--- conflicted
+++ resolved
@@ -58,12 +58,9 @@
 
 import com.sun.crypto.provider.DHParameters;
 import jdk.internal.misc.InnocuousThread;
-<<<<<<< HEAD
 import openj9.internal.security.RestrictedSecurity;
+import sun.security.rsa.PSSParameters;
 import sun.security.rsa.RSAUtil.KeyType;
-=======
-import sun.security.rsa.PSSParameters;
->>>>>>> 069c4bcc
 import sun.security.util.Debug;
 import sun.security.util.ECUtil;
 import sun.security.util.ResourcesMgr;
@@ -589,9 +586,7 @@
                 try {
                     keyBytes = ECUtil.generateECPrivateKey(
                         getBigIntegerOrZero(ckAttrsMap, CKA_VALUE),
-                        ECUtil.getECParameterSpec(
-                            Security.getProvider("SunEC"),
-                            ckaECParams.getByteArray())
+                        ECUtil.getECParameterSpec(ckaECParams.getByteArray())
                     ).getEncoded();
                     // If key is private and of EC type, NSS may require CKA_NETSCAPE_DB
                     // attribute to unwrap it. Otherwise, C_UnwrapKey will produce an Exception.
