--- conflicted
+++ resolved
@@ -522,10 +522,7 @@
     AwtComponent *awtParent = (parent != NULL) ? (AwtComponent *)JNI_GET_PDATA(parent) : NULL;
     HWND hwndOwner = awtParent ? awtParent->GetHWnd() : NULL;
 
-<<<<<<< HEAD
-=======
     jboolean doIt = JNI_FALSE;
->>>>>>> 30e0ca9a
     PAGESETUPDLG setup;
     memset(&setup, 0, sizeof(setup));
 
@@ -581,11 +578,7 @@
          */
         if ((setup.hDevMode == NULL) && (setup.hDevNames == NULL)) {
             CLEANUP_SHOW;
-<<<<<<< HEAD
-            return JNI_FALSE;
-=======
             return doIt;
->>>>>>> 30e0ca9a
         }
     } else {
         int measure = PSD_INTHOUSANDTHSOFINCHES;
@@ -613,11 +606,7 @@
     pageFormatToSetup(env, self, page, &setup, AwtPrintControl::getPrintDC(env, self));
     if (env->ExceptionCheck()) {
         CLEANUP_SHOW;
-<<<<<<< HEAD
-        return JNI_FALSE;
-=======
         return doIt;
->>>>>>> 30e0ca9a
     }
 
     setup.lpfnPageSetupHook = reinterpret_cast<LPPAGESETUPHOOK>(pageDlgHook);
@@ -631,11 +620,7 @@
         jobject paper = getPaper(env, page);
         if (paper == NULL) {
             CLEANUP_SHOW;
-<<<<<<< HEAD
-            return JNI_FALSE;
-=======
             return doIt;
->>>>>>> 30e0ca9a
         }
         int units = setup.Flags & PSD_INTHOUSANDTHSOFINCHES ?
                                                 MM_HIENGLISH :
@@ -677,11 +662,7 @@
         setPaperValues(env, paper, &paperSize, &margins, units);
         if (env->ExceptionCheck()) {
             CLEANUP_SHOW;
-<<<<<<< HEAD
-            return JNI_FALSE;
-=======
             return doIt;
->>>>>>> 30e0ca9a
          }
         /*
          * Put the updated Paper instance and the orientation into
@@ -690,11 +671,7 @@
         setPaper(env, page, paper);
         if (env->ExceptionCheck()) {
             CLEANUP_SHOW;
-<<<<<<< HEAD
-            return JNI_FALSE;
-=======
             return doIt;
->>>>>>> 30e0ca9a
         }
         setPageFormatOrientation(env, page, orientation);
         if (env->ExceptionCheck()) {
@@ -708,16 +685,13 @@
                     jboolean err = setPrintPaperSize(env, self, devmode->dmPaperSize);
                     if (err) {
                         CLEANUP_SHOW;
-<<<<<<< HEAD
-                        return JNI_FALSE;
-=======
                         return doIt;
->>>>>>> 30e0ca9a
                     }
                 }
             }
             ::GlobalUnlock(setup.hDevMode);
         }
+        doIt = JNI_TRUE;
     }
 
     AwtDialog::CheckUninstallModalHook();
@@ -736,7 +710,7 @@
 
     CLEANUP_SHOW;
 
-    return JNI_TRUE;
+    return doIt;
 
     CATCH_BAD_ALLOC_RET(0);
 }
