/****************************************************************************
 *
 * ttgxvar.c
 *
 *   TrueType GX Font Variation loader
 *
 * Copyright (C) 2004-2023 by
 * David Turner, Robert Wilhelm, Werner Lemberg, and George Williams.
 *
 * This file is part of the FreeType project, and may only be used,
 * modified, and distributed under the terms of the FreeType project
 * license, LICENSE.TXT.  By continuing to use, modify, or distribute
 * this file you indicate that you have read the license and
 * understand and accept it fully.
 *
 */


  /**************************************************************************
   *
   * Apple documents the `fvar', `gvar', `cvar', and `avar' tables at
   *
   *   https://developer.apple.com/fonts/TrueType-Reference-Manual/RM06/Chap6[fgca]var.html
   *
   * The documentation for `gvar' is not intelligible; `cvar' refers you
   * to `gvar' and is thus also incomprehensible.
   *
   * The documentation for `avar' appears correct, but Apple has no fonts
   * with an `avar' table, so it is hard to test.
   *
   * Many thanks to John Jenkins (at Apple) in figuring this out.
   *
   *
   * Apple's `kern' table has some references to tuple indices, but as
   * there is no indication where these indices are defined, nor how to
   * interpolate the kerning values (different tuples have different
   * classes) this issue is ignored.
   *
   */


#include <ft2build.h>
#include <freetype/internal/ftdebug.h>
#include FT_CONFIG_CONFIG_H
#include <freetype/internal/ftcalc.h>
#include <freetype/internal/ftstream.h>
#include <freetype/internal/sfnt.h>
#include <freetype/tttags.h>
#include <freetype/ttnameid.h>
#include <freetype/ftmm.h>
#include <freetype/ftlist.h>

#include "ttpload.h"
#include "ttgxvar.h"

#include "tterrors.h"


#ifdef TT_CONFIG_OPTION_GX_VAR_SUPPORT


#define FT_Stream_FTell( stream )                         \
          (FT_ULong)( (stream)->cursor - (stream)->base )
#define FT_Stream_SeekSet( stream, off )                               \
          (stream)->cursor =                                           \
            ( (off) < (FT_ULong)( (stream)->limit - (stream)->base ) ) \
                        ? (stream)->base + (off)                       \
                        : (stream)->limit


  /* some macros we need */
#define FT_fdot14ToFixed( x )                  \
          ( (FT_Fixed)( (FT_ULong)(x) << 2 ) )
#define FT_intToFixed( i )                      \
          ( (FT_Fixed)( (FT_ULong)(i) << 16 ) )
#define FT_fdot6ToFixed( i )                    \
          ( (FT_Fixed)( (FT_ULong)(i) << 10 ) )
#define FT_fixedToInt( x )                          \
          ( (FT_Short)( ( (x) + 0x8000U ) >> 16 ) )
#define FT_fixedToFdot6( x )                    \
          ( (FT_Pos)( ( (x) + 0x200 ) >> 10 ) )


  /**************************************************************************
   *
   * The macro FT_COMPONENT is used in trace mode.  It is an implicit
   * parameter of the FT_TRACE() and FT_ERROR() macros, used to print/log
   * messages during execution.
   */
#undef  FT_COMPONENT
#define FT_COMPONENT  ttgxvar


  /*************************************************************************/
  /*************************************************************************/
  /*****                                                               *****/
  /*****                       Internal Routines                       *****/
  /*****                                                               *****/
  /*************************************************************************/
  /*************************************************************************/


  /**************************************************************************
   *
   * The macro ALL_POINTS is used in `ft_var_readpackedpoints'.  It
   * indicates that there is a delta for every point without needing to
   * enumerate all of them.
   */

  /* ensure that value `0' has the same width as a pointer */
#define ALL_POINTS  (FT_UShort*)~(FT_PtrDist)0


#define GX_PT_POINTS_ARE_WORDS      0x80U
#define GX_PT_POINT_RUN_COUNT_MASK  0x7FU


  /**************************************************************************
   *
   * @Function:
   *   ft_var_readpackedpoints
   *
   * @Description:
   *   Read a set of points to which the following deltas will apply.
   *   Points are packed with a run length encoding.
   *
   * @Input:
   *   stream ::
   *     The data stream.
   *
   *   size ::
   *     The size of the table holding the data.
   *
   * @Output:
   *   point_cnt ::
   *     The number of points read.  A zero value means that
   *     all points in the glyph will be affected, without
   *     enumerating them individually.
   *
   * @Return:
   *   An array of FT_UShort containing the affected points or the
   *   special value ALL_POINTS.
   */
  static FT_UShort*
  ft_var_readpackedpoints( FT_Stream  stream,
                           FT_ULong   size,
                           FT_UInt   *point_cnt )
  {
    FT_UShort *points = NULL;
    FT_UInt    n;
    FT_UInt    runcnt;
    FT_UInt    i, j;
    FT_UShort  first;
    FT_Memory  memory = stream->memory;
    FT_Error   error;


    *point_cnt = 0;

    n = FT_GET_BYTE();
    if ( n == 0 )
      return ALL_POINTS;

    if ( n & GX_PT_POINTS_ARE_WORDS )
    {
      n  &= GX_PT_POINT_RUN_COUNT_MASK;
      n <<= 8;
      n  |= FT_GET_BYTE();
    }

    if ( n > size )
    {
      FT_TRACE1(( "ft_var_readpackedpoints: number of points too large\n" ));
      return NULL;
    }

    /* in the nested loops below we increase `i' twice; */
    /* it is faster to simply allocate one more slot    */
    /* than to add another test within the loop         */
    if ( FT_QNEW_ARRAY( points, n + 1 ) )
      return NULL;

    *point_cnt = n;

    first = 0;
    i     = 0;
    while ( i < n )
    {
      runcnt = FT_GET_BYTE();
      if ( runcnt & GX_PT_POINTS_ARE_WORDS )
      {
        runcnt     &= GX_PT_POINT_RUN_COUNT_MASK;
        first      += FT_GET_USHORT();
        points[i++] = first;

        /* first point not included in run count */
        for ( j = 0; j < runcnt; j++ )
        {
          first      += FT_GET_USHORT();
          points[i++] = first;
          if ( i >= n )
            break;
        }
      }
      else
      {
        first      += FT_GET_BYTE();
        points[i++] = first;

        for ( j = 0; j < runcnt; j++ )
        {
          first      += FT_GET_BYTE();
          points[i++] = first;
          if ( i >= n )
            break;
        }
      }
    }

    return points;
  }


#define GX_DT_DELTAS_ARE_ZERO       0x80U
#define GX_DT_DELTAS_ARE_WORDS      0x40U
#define GX_DT_DELTA_RUN_COUNT_MASK  0x3FU


  /**************************************************************************
   *
   * @Function:
   *   ft_var_readpackeddeltas
   *
   * @Description:
   *   Read a set of deltas.  These are packed slightly differently than
   *   points.  In particular there is no overall count.
   *
   * @Input:
   *   stream ::
   *     The data stream.
   *
   *   size ::
   *     The size of the table holding the data.
   *
   *   delta_cnt ::
   *     The number of deltas to be read.
   *
   * @Return:
   *   An array of FT_Fixed containing the deltas for the affected
   *   points.  (This only gets the deltas for one dimension.  It will
   *   generally be called twice, once for x, once for y.  When used in
   *   cvt table, it will only be called once.)
   *
   *   We use FT_Fixed to avoid accumulation errors while summing up all
   *   deltas (the rounding to integer values happens as the very last
   *   step).
   */
  static FT_Fixed*
  ft_var_readpackeddeltas( FT_Stream  stream,
                           FT_ULong   size,
                           FT_UInt    delta_cnt )
  {
    FT_Fixed  *deltas = NULL;
    FT_UInt    runcnt, cnt;
    FT_UInt    i, j;
    FT_UInt    bytes_used;
    FT_Memory  memory = stream->memory;
    FT_Error   error;


    if ( FT_QNEW_ARRAY( deltas, delta_cnt ) )
      return NULL;

    i          = 0;
    bytes_used = 0;

    while ( i < delta_cnt && bytes_used < size )
    {
      runcnt = FT_GET_BYTE();
      cnt    = runcnt & GX_DT_DELTA_RUN_COUNT_MASK;

      bytes_used++;

      if ( runcnt & GX_DT_DELTAS_ARE_ZERO )
      {
        /* `cnt` + 1 zeroes get added */
        for ( j = 0; j <= cnt && i < delta_cnt; j++ )
          deltas[i++] = 0;
      }
      else if ( runcnt & GX_DT_DELTAS_ARE_WORDS )
      {
        /* `cnt` + 1 shorts from the stack */
        bytes_used += 2 * ( cnt + 1 );
        if ( bytes_used > size )
        {
          FT_TRACE1(( "ft_var_readpackeddeltas:"
                      " number of short deltas too large\n" ));
          goto Fail;
        }

        for ( j = 0; j <= cnt && i < delta_cnt; j++ )
          deltas[i++] = FT_intToFixed( FT_GET_SHORT() );
      }
      else
      {
        /* `cnt` + 1 signed bytes from the stack */
        bytes_used += cnt + 1;
        if ( bytes_used > size )
        {
          FT_TRACE1(( "ft_var_readpackeddeltas:"
                      " number of byte deltas too large\n" ));
          goto Fail;
        }

        for ( j = 0; j <= cnt && i < delta_cnt; j++ )
          deltas[i++] = FT_intToFixed( FT_GET_CHAR() );
      }

      if ( j <= cnt )
      {
        FT_TRACE1(( "ft_var_readpackeddeltas:"
                    " number of deltas too large\n" ));
        goto Fail;
      }
    }

    if ( i < delta_cnt )
    {
      FT_TRACE1(( "ft_var_readpackeddeltas: not enough deltas\n" ));
      goto Fail;
    }

    return deltas;

  Fail:
    FT_FREE( deltas );
    return NULL;
  }


  /**************************************************************************
   *
   * @Function:
   *   ft_var_load_avar
   *
   * @Description:
   *   Parse the `avar' table if present.  It need not be, so we return
   *   nothing.
   *
   * @InOut:
   *   face ::
   *     The font face.
   */
  static void
  ft_var_load_avar( TT_Face  face )
  {
    FT_Error   error;
    FT_Stream  stream = FT_FACE_STREAM( face );
    FT_Memory  memory = stream->memory;
    FT_Int     i, j;

    GX_Blend        blend  = face->blend;
    GX_AVarSegment  segment;
    GX_AVarTable    table;

    FT_Long   version;
    FT_Long   axisCount;
    FT_ULong  table_len;

#ifndef TT_CONFIG_OPTION_NO_BORING_EXPANSION
    FT_ULong  table_offset;
    FT_ULong  store_offset;
    FT_ULong  axisMap_offset;
#endif


    FT_TRACE2(( "AVAR " ));

    blend->avar_loaded = TRUE;
    error = face->goto_table( face, TTAG_avar, stream, &table_len );
    if ( error )
    {
      FT_TRACE2(( "is missing\n" ));
      return;
    }

#ifndef TT_CONFIG_OPTION_NO_BORING_EXPANSION
    table_offset = FT_STREAM_POS();
#endif

    if ( FT_FRAME_ENTER( table_len ) )
      return;

    version   = FT_GET_LONG();
    axisCount = FT_GET_LONG();

    if ( version != 0x00010000L
#ifndef TT_CONFIG_OPTION_NO_BORING_EXPANSION
         && version != 0x00020000L
#endif
       )
    {
      FT_TRACE2(( "bad table version\n" ));
      goto Exit;
    }

    FT_TRACE2(( "loaded\n" ));

    if ( axisCount != (FT_Long)blend->mmvar->num_axis )
    {
      FT_TRACE2(( "ft_var_load_avar:"
                  " number of axes in `avar' and `fvar'\n" ));
      FT_TRACE2(( "                  table are different\n" ));
      goto Exit;
    }

    if ( FT_NEW( blend->avar_table ) )
      goto Exit;
    table = blend->avar_table;

    if ( FT_QNEW_ARRAY( table->avar_segment, axisCount ) )
      goto Exit;

    segment = &table->avar_segment[0];
    for ( i = 0; i < axisCount; i++, segment++ )
    {
      FT_TRACE5(( "  axis %d:\n", i ));

      segment->pairCount = FT_GET_USHORT();
      if ( (FT_ULong)segment->pairCount * 4 > table_len                 ||
           FT_QNEW_ARRAY( segment->correspondence, segment->pairCount ) )
      {
        /* Failure.  Free everything we have done so far.  We must do */
        /* it right now since loading the `avar' table is optional.   */

        for ( j = i - 1; j >= 0; j-- )
          FT_FREE( table->avar_segment[j].correspondence );

        FT_FREE( table->avar_segment );
        goto Exit;
      }

      for ( j = 0; j < segment->pairCount; j++ )
      {
        segment->correspondence[j].fromCoord =
          FT_fdot14ToFixed( FT_GET_SHORT() );
        segment->correspondence[j].toCoord =
          FT_fdot14ToFixed( FT_GET_SHORT() );

        FT_TRACE5(( "    mapping %.5f to %.5f\n",
                    (double)segment->correspondence[j].fromCoord / 65536,
                    (double)segment->correspondence[j].toCoord / 65536 ));
      }

      FT_TRACE5(( "\n" ));
    }

#ifndef TT_CONFIG_OPTION_NO_BORING_EXPANSION
    if ( version < 0x00020000L )
      goto Exit;

    axisMap_offset = FT_GET_ULONG();
    store_offset   = FT_GET_ULONG();

    if ( store_offset )
    {
      error = tt_var_load_item_variation_store(
                face,
                table_offset + store_offset,
                &table->itemStore );
      if ( error )
        goto Exit;
    }

    if ( axisMap_offset )
    {
      error = tt_var_load_delta_set_index_mapping(
                face,
                table_offset + axisMap_offset,
                &table->axisMap,
                &table->itemStore,
                table_len );
      if ( error )
        goto Exit;
    }
#endif


  Exit:
    FT_FRAME_EXIT();
  }


  FT_LOCAL_DEF( FT_Error )
  tt_var_load_item_variation_store( TT_Face          face,
                                    FT_ULong         offset,
                                    GX_ItemVarStore  itemStore )
  {
    FT_Stream  stream = FT_FACE_STREAM( face );
    FT_Memory  memory = stream->memory;

    FT_Error   error;
    FT_UShort  format;
    FT_ULong   region_offset;

    FT_UInt    data_count;
    FT_UShort  axis_count;
    FT_UInt    region_count;

    FT_UInt  i, j, k;
    FT_Bool  long_words;

    GX_Blend   blend           = face->blend;
    FT_ULong*  dataOffsetArray = NULL;


    if ( FT_STREAM_SEEK( offset ) ||
         FT_READ_USHORT( format ) )
      goto Exit;

    if ( format != 1 )
    {
      FT_TRACE2(( "tt_var_load_item_variation_store: bad store format %d\n",
                  format ));
      error = FT_THROW( Invalid_Table );
      goto Exit;
    }

    /* read top level fields */
    if ( FT_READ_ULONG( region_offset ) ||
         FT_READ_USHORT( data_count )   )
      goto Exit;

    /* we need at least one entry in `itemStore->varData' */
    if ( !data_count )
    {
      FT_TRACE2(( "tt_var_load_item_variation_store: missing varData\n" ));
      error = FT_THROW( Invalid_Table );
      goto Exit;
    }

    /* make temporary copy of item variation data offsets; */
    /* we will parse region list first, then come back     */
    if ( FT_QNEW_ARRAY( dataOffsetArray, data_count ) )
      goto Exit;

    for ( i = 0; i < data_count; i++ )
    {
      if ( FT_READ_ULONG( dataOffsetArray[i] ) )
        goto Exit;
    }

    /* parse array of region records (region list) */
    if ( FT_STREAM_SEEK( offset + region_offset ) )
      goto Exit;

    if ( FT_READ_USHORT( axis_count )   ||
         FT_READ_USHORT( region_count ) )
      goto Exit;

    if ( axis_count != (FT_Long)blend->mmvar->num_axis )
    {
      FT_TRACE2(( "tt_var_load_item_variation_store:"
                  " number of axes in item variation store\n" ));
      FT_TRACE2(( "                                 "
                  " and `fvar' table are different\n" ));
      error = FT_THROW( Invalid_Table );
      goto Exit;
    }
    itemStore->axisCount = axis_count;

    /* new constraint in OpenType 1.8.4 */
    if ( region_count >= 32768U )
    {
      FT_TRACE2(( "tt_var_load_item_variation_store:"
                  " too many variation region tables\n" ));
      error = FT_THROW( Invalid_Table );
      goto Exit;
    }

    if ( FT_NEW_ARRAY( itemStore->varRegionList, region_count ) )
      goto Exit;
    itemStore->regionCount = region_count;

    for ( i = 0; i < itemStore->regionCount; i++ )
    {
      GX_AxisCoords  axisCoords;


      if ( FT_NEW_ARRAY( itemStore->varRegionList[i].axisList, axis_count ) )
        goto Exit;

      axisCoords = itemStore->varRegionList[i].axisList;

      for ( j = 0; j < itemStore->axisCount; j++ )
      {
        FT_Short  start, peak, end;


        if ( FT_READ_SHORT( start ) ||
             FT_READ_SHORT( peak )  ||
             FT_READ_SHORT( end )   )
          goto Exit;

        axisCoords[j].startCoord = FT_fdot14ToFixed( start );
        axisCoords[j].peakCoord  = FT_fdot14ToFixed( peak );
        axisCoords[j].endCoord   = FT_fdot14ToFixed( end );
      }
    }

    /* end of region list parse */

    /* use dataOffsetArray now to parse varData items */
    if ( FT_NEW_ARRAY( itemStore->varData, data_count ) )
      goto Exit;
    itemStore->dataCount = data_count;

    for ( i = 0; i < data_count; i++ )
    {
      GX_ItemVarData  varData = &itemStore->varData[i];

      FT_UInt  item_count;
      FT_UInt  word_delta_count;
      FT_UInt  region_idx_count;


      if ( FT_STREAM_SEEK( offset + dataOffsetArray[i] ) )
        goto Exit;

      if ( FT_READ_USHORT( item_count )       ||
           FT_READ_USHORT( word_delta_count ) ||
           FT_READ_USHORT( region_idx_count ) )
        goto Exit;

      long_words        = !!( word_delta_count & 0x8000 );
      word_delta_count &= 0x7FFF;

      /* check some data consistency */
      if ( word_delta_count > region_idx_count )
      {
        FT_TRACE2(( "bad short count %d or region count %d\n",
                    word_delta_count,
                    region_idx_count ));
        error = FT_THROW( Invalid_Table );
        goto Exit;
      }

      if ( region_idx_count > itemStore->regionCount )
      {
        FT_TRACE2(( "inconsistent regionCount %d in varData[%d]\n",
                    region_idx_count,
                    i ));
        error = FT_THROW( Invalid_Table );
        goto Exit;
      }

      /* parse region indices */
      if ( FT_NEW_ARRAY( varData->regionIndices, region_idx_count ) )
        goto Exit;
      varData->regionIdxCount = region_idx_count;

      for ( j = 0; j < varData->regionIdxCount; j++ )
      {
        if ( FT_READ_USHORT( varData->regionIndices[j] ) )
          goto Exit;

        if ( varData->regionIndices[j] >= itemStore->regionCount )
        {
          FT_TRACE2(( "bad region index %d\n",
                      varData->regionIndices[j] ));
          error = FT_THROW( Invalid_Table );
          goto Exit;
        }
      }

      /* Parse delta set.                                                  */
      /*                                                                   */
      /* On input, deltas are (word_delta_count + region_idx_count) bytes  */
      /* each if `long_words` isn't set, and twice as much otherwise.      */
      /*                                                                   */
      /* On output, deltas are expanded to `region_idx_count` shorts each. */
      if ( FT_NEW_ARRAY( varData->deltaSet, item_count * region_idx_count ) )
        goto Exit;
      varData->itemCount = item_count;

      for ( j = 0; j < item_count * region_idx_count; )
      {
        if ( long_words )
        {
          for ( k = 0; k < word_delta_count; k++, j++ )
            if ( FT_READ_LONG( varData->deltaSet[j] ) )
              goto Exit;
          for ( ; k < region_idx_count; k++, j++ )
            if ( FT_READ_SHORT( varData->deltaSet[j] ) )
              goto Exit;
        }
        else
        {
          for ( k = 0; k < word_delta_count; k++, j++ )
            if ( FT_READ_SHORT( varData->deltaSet[j] ) )
              goto Exit;
          for ( ; k < region_idx_count; k++, j++ )
            if ( FT_READ_CHAR( varData->deltaSet[j] ) )
              goto Exit;
        }
      }
    }

  Exit:
    FT_FREE( dataOffsetArray );

    return error;
  }


  FT_LOCAL_DEF( FT_Error )
  tt_var_load_delta_set_index_mapping( TT_Face            face,
                                       FT_ULong           offset,
                                       GX_DeltaSetIdxMap  map,
                                       GX_ItemVarStore    itemStore,
                                       FT_ULong           table_len )
  {
    FT_Stream  stream = FT_FACE_STREAM( face );
    FT_Memory  memory = stream->memory;

    FT_Error  error;

    FT_Byte   format;
    FT_Byte   entryFormat;
    FT_UInt   entrySize;
    FT_UInt   innerBitCount;
    FT_UInt   innerIndexMask;
    FT_ULong  i;
    FT_UInt   j;


    if ( FT_STREAM_SEEK( offset )    ||
         FT_READ_BYTE( format )      ||
         FT_READ_BYTE( entryFormat ) )
      goto Exit;

    if ( format == 0 )
    {
      if ( FT_READ_USHORT( map->mapCount ) )
        goto Exit;
    }
    else if ( format == 1 ) /* new in OpenType 1.9 */
    {
      if ( FT_READ_ULONG( map->mapCount ) )
        goto Exit;
    }
    else
    {
      FT_TRACE2(( "bad map format %d\n", format ));
      error = FT_THROW( Invalid_Table );
      goto Exit;
    }

    if ( entryFormat & 0xC0 )
    {
      FT_TRACE2(( "bad entry format %d\n", format ));
      error = FT_THROW( Invalid_Table );
      goto Exit;
    }

    /* bytes per entry: 1, 2, 3, or 4 */
    entrySize      = ( ( entryFormat & 0x30 ) >> 4 ) + 1;
    innerBitCount  = ( entryFormat & 0x0F ) + 1;
    innerIndexMask = ( 1 << innerBitCount ) - 1;

    /* rough sanity check */
    if ( map->mapCount * entrySize > table_len )
    {
      FT_TRACE1(( "tt_var_load_delta_set_index_mapping:"
                  " invalid number of delta-set index mappings\n" ));
      error = FT_THROW( Invalid_Table );
      goto Exit;
    }

    if ( FT_NEW_ARRAY( map->innerIndex, map->mapCount ) )
      goto Exit;

    if ( FT_NEW_ARRAY( map->outerIndex, map->mapCount ) )
      goto Exit;

    for ( i = 0; i < map->mapCount; i++ )
    {
      FT_UInt  mapData = 0;
      FT_UInt  outerIndex, innerIndex;


      /* read map data one unsigned byte at a time, big endian */
      for ( j = 0; j < entrySize; j++ )
      {
        FT_Byte  data;


        if ( FT_READ_BYTE( data ) )
          goto Exit;

        mapData = ( mapData << 8 ) | data;
      }

      /* new in OpenType 1.8.4 */
      if ( mapData == 0xFFFFFFFFUL )
      {
        /* no variation data for this item */
        map->outerIndex[i] = 0xFFFFU;
        map->innerIndex[i] = 0xFFFFU;

        continue;
      }

      outerIndex = mapData >> innerBitCount;

      if ( outerIndex >= itemStore->dataCount )
      {
        FT_TRACE2(( "outerIndex[%ld] == %d out of range\n",
                    i,
                    outerIndex ));
        error = FT_THROW( Invalid_Table );
        goto Exit;
      }

      map->outerIndex[i] = outerIndex;

      innerIndex = mapData & innerIndexMask;

      if ( innerIndex >= itemStore->varData[outerIndex].itemCount )
      {
        FT_TRACE2(( "innerIndex[%ld] == %d out of range\n",
                    i,
                    innerIndex ));
        error = FT_THROW( Invalid_Table );
          goto Exit;
      }

      map->innerIndex[i] = innerIndex;
    }

  Exit:
    return error;
  }


  /**************************************************************************
   *
   * @Function:
   *   ft_var_load_hvvar
   *
   * @Description:
   *   If `vertical' is zero, parse the `HVAR' table and set
   *   `blend->hvar_loaded' to TRUE.  On success, `blend->hvar_checked'
   *   is set to TRUE.
   *
   *   If `vertical' is not zero, parse the `VVAR' table and set
   *   `blend->vvar_loaded' to TRUE.  On success, `blend->vvar_checked'
   *   is set to TRUE.
   *
   *   Some memory may remain allocated on error; it is always freed in
   *   `tt_done_blend', however.
   *
   * @InOut:
   *   face ::
   *     The font face.
   *
   * @Return:
   *   FreeType error code.  0 means success.
   */
  static FT_Error
  ft_var_load_hvvar( TT_Face  face,
                     FT_Bool  vertical )
  {
    FT_Stream  stream = FT_FACE_STREAM( face );
    FT_Memory  memory = stream->memory;

    GX_Blend  blend = face->blend;

    GX_HVVarTable  table;

    FT_Error   error;
    FT_UShort  majorVersion;
    FT_ULong   table_len;
    FT_ULong   table_offset;
    FT_ULong   store_offset;
    FT_ULong   widthMap_offset;


    if ( vertical )
    {
      blend->vvar_loaded = TRUE;

      FT_TRACE2(( "VVAR " ));

      error = face->goto_table( face, TTAG_VVAR, stream, &table_len );
    }
    else
    {
      blend->hvar_loaded = TRUE;

      FT_TRACE2(( "HVAR " ));

      error = face->goto_table( face, TTAG_HVAR, stream, &table_len );
    }

    if ( error )
    {
      FT_TRACE2(( "is missing\n" ));
      goto Exit;
    }

    table_offset = FT_STREAM_POS();

    /* skip minor version */
    if ( FT_READ_USHORT( majorVersion ) ||
         FT_STREAM_SKIP( 2 )            )
      goto Exit;

    if ( majorVersion != 1 )
    {
      FT_TRACE2(( "bad table version %d\n", majorVersion ));
      error = FT_THROW( Invalid_Table );
      goto Exit;
    }

    if ( FT_READ_ULONG( store_offset )    ||
         FT_READ_ULONG( widthMap_offset ) )
      goto Exit;

    if ( vertical )
    {
      if ( FT_NEW( blend->vvar_table ) )
        goto Exit;
      table = blend->vvar_table;
    }
    else
    {
      if ( FT_NEW( blend->hvar_table ) )
        goto Exit;
      table = blend->hvar_table;
    }

    error = tt_var_load_item_variation_store(
              face,
              table_offset + store_offset,
              &table->itemStore );
    if ( error )
      goto Exit;

    if ( widthMap_offset )
    {
      error = tt_var_load_delta_set_index_mapping(
                face,
                table_offset + widthMap_offset,
                &table->widthMap,
                &table->itemStore,
                table_len );
      if ( error )
        goto Exit;
    }

    FT_TRACE2(( "loaded\n" ));
    error = FT_Err_Ok;

  Exit:
    if ( !error )
    {
      if ( vertical )
      {
        blend->vvar_checked = TRUE;

        /* FreeType doesn't provide functions to quickly retrieve    */
        /* TSB, BSB, or VORG values; we thus don't have to implement */
        /* support for those three item variation stores.            */

        face->variation_support |= TT_FACE_FLAG_VAR_VADVANCE;
      }
      else
      {
        blend->hvar_checked = TRUE;

        /* FreeType doesn't provide functions to quickly retrieve */
        /* LSB or RSB values; we thus don't have to implement     */
        /* support for those two item variation stores.           */

        face->variation_support |= TT_FACE_FLAG_VAR_HADVANCE;
      }
    }

    return error;
  }


  FT_LOCAL_DEF( FT_ItemVarDelta )
  tt_var_get_item_delta( TT_Face          face,
                         GX_ItemVarStore  itemStore,
                         FT_UInt          outerIndex,
                         FT_UInt          innerIndex )
  {
    FT_Stream  stream = FT_FACE_STREAM( face );
    FT_Memory  memory = stream->memory;
    FT_Error   error  = FT_Err_Ok;

    GX_ItemVarData    varData;
    FT_ItemVarDelta*  deltaSet;

    FT_UInt          master, j;
    FT_Fixed*        scalars = NULL;
    FT_ItemVarDelta  returnValue;


    if ( !face->blend || !face->blend->normalizedcoords )
      return 0;

    /* OpenType 1.8.4+: No variation data for this item */
    /* as indices have special value 0xFFFF.            */
    if ( outerIndex == 0xFFFF && innerIndex == 0xFFFF )
      return 0;

    /* See pseudo code from `Font Variations Overview' */
    /* in the OpenType specification.                  */

    if ( outerIndex >= itemStore->dataCount )
      return 0; /* Out of range. */

    varData  = &itemStore->varData[outerIndex];
    deltaSet = FT_OFFSET( varData->deltaSet,
                          varData->regionIdxCount * innerIndex );

    if ( innerIndex >= varData->itemCount )
      return 0; /* Out of range. */

    if ( FT_QNEW_ARRAY( scalars, varData->regionIdxCount ) )
      return 0;

    /* outer loop steps through master designs to be blended */
    for ( master = 0; master < varData->regionIdxCount; master++ )
    {
      FT_Fixed  scalar      = 0x10000L;
      FT_UInt   regionIndex = varData->regionIndices[master];

      GX_AxisCoords  axis = itemStore->varRegionList[regionIndex].axisList;


      /* inner loop steps through axes in this region */
      for ( j = 0; j < itemStore->axisCount; j++, axis++ )
      {
        /* compute the scalar contribution of this axis; */
        /* ignore invalid ranges                         */
        if ( axis->startCoord > axis->peakCoord ||
             axis->peakCoord > axis->endCoord   )
          continue;

        else if ( axis->startCoord < 0 &&
                  axis->endCoord > 0   &&
                  axis->peakCoord != 0 )
          continue;

        /* peak of 0 means ignore this axis */
        else if ( axis->peakCoord == 0 )
          continue;

        else if ( face->blend->normalizedcoords[j] == axis->peakCoord )
          continue;

        /* ignore this region if coords are out of range */
        else if ( face->blend->normalizedcoords[j] <= axis->startCoord ||
                  face->blend->normalizedcoords[j] >= axis->endCoord   )
        {
          scalar = 0;
          break;
        }

        /* cumulative product of all the axis scalars */
        else if ( face->blend->normalizedcoords[j] < axis->peakCoord )
          scalar =
            FT_MulDiv( scalar,
                       face->blend->normalizedcoords[j] - axis->startCoord,
                       axis->peakCoord - axis->startCoord );
        else
          scalar =
            FT_MulDiv( scalar,
                       axis->endCoord - face->blend->normalizedcoords[j],
                       axis->endCoord - axis->peakCoord );

      } /* per-axis loop */

      scalars[master] = scalar;

    } /* per-region loop */


    /* Compute the scaled delta for this region.
     *
     * From: https://docs.microsoft.com/en-us/typography/opentype/spec/otvarcommonformats#item-variation-store-header-and-item-variation-data-subtables:
     *
     *   `Fixed` is a 32-bit (16.16) type and, in the general case, requires
     *   32-bit deltas.  As described above, the `DeltaSet` record can
     *   accommodate deltas that are, logically, either 16-bit or 32-bit.
     *   When scaled deltas are applied to `Fixed` values, the `Fixed` value
     *   is treated like a 32-bit integer.
     *
     * `FT_MulAddFix` internally uses 64-bit precision; it thus can handle
     * deltas ranging from small 8-bit to large 32-bit values that are
     * applied to 16.16 `FT_Fixed` / OpenType `Fixed` values.
     */
    returnValue = FT_MulAddFix( scalars, deltaSet, varData->regionIdxCount );

    FT_FREE( scalars );

    return returnValue;
  }


  /**************************************************************************
   *
   * @Function:
   *   tt_hvadvance_adjust
   *
   * @Description:
   *   Apply `HVAR' advance width or `VVAR' advance height adjustment of
   *   a given glyph.
   *
   * @Input:
   *   gindex ::
   *     The glyph index.
   *
   *   vertical ::
   *     If set, handle `VVAR' table.
   *
   * @InOut:
   *   face ::
   *     The font face.
   *
   *   adelta ::
   *     Points to width or height value that gets modified.
   */
  static FT_Error
  tt_hvadvance_adjust( TT_Face  face,
                       FT_UInt  gindex,
                       FT_Int  *avalue,
                       FT_Bool  vertical )
  {
    FT_Error  error = FT_Err_Ok;
    FT_UInt   innerIndex, outerIndex;
    FT_Int    delta;

    GX_HVVarTable  table;


    if ( !face->doblend || !face->blend )
      goto Exit;

    if ( vertical )
    {
      if ( !face->blend->vvar_loaded )
      {
        /* initialize vvar table */
        face->blend->vvar_error = ft_var_load_hvvar( face, 1 );
      }

      if ( !face->blend->vvar_checked )
      {
        error = face->blend->vvar_error;
        goto Exit;
      }

      table = face->blend->vvar_table;
    }
    else
    {
      if ( !face->blend->hvar_loaded )
      {
        /* initialize hvar table */
        face->blend->hvar_error = ft_var_load_hvvar( face, 0 );
      }

      if ( !face->blend->hvar_checked )
      {
        error = face->blend->hvar_error;
        goto Exit;
      }

      table = face->blend->hvar_table;
    }

    /* advance width or height adjustments are always present in an */
    /* `HVAR' or `VVAR' table; no need to test for this capability  */

    if ( table->widthMap.innerIndex )
    {
      FT_UInt  idx = gindex;


      if ( idx >= table->widthMap.mapCount )
        idx = table->widthMap.mapCount - 1;

      /* trust that HVAR parser has checked indices */
      outerIndex = table->widthMap.outerIndex[idx];
      innerIndex = table->widthMap.innerIndex[idx];
    }
    else
    {
      /* no widthMap data */
      outerIndex = 0;
      innerIndex = gindex;
    }

    delta = tt_var_get_item_delta( face,
                                   &table->itemStore,
                                   outerIndex,
                                   innerIndex );

<<<<<<< HEAD
    FT_TRACE5(( "%s value %d adjusted by %d unit%s (%s)\n",
                vertical ? "vertical height" : "horizontal width",
                *avalue,
                delta,
                delta == 1 ? "" : "s",
                vertical ? "VVAR" : "HVAR" ));

    *avalue = ADD_INT( *avalue, delta );
=======
    if ( delta )
    {
      FT_TRACE5(( "%s value %d adjusted by %d unit%s (%s)\n",
                  vertical ? "vertical height" : "horizontal width",
                  *avalue,
                  delta,
                  delta == 1 ? "" : "s",
                  vertical ? "VVAR" : "HVAR" ));

      *avalue = ADD_INT( *avalue, delta );
    }
>>>>>>> 31c58a95

  Exit:
    return error;
  }


  FT_LOCAL_DEF( FT_Error )
  tt_hadvance_adjust( TT_Face  face,
                      FT_UInt  gindex,
                      FT_Int  *avalue )
  {
    return tt_hvadvance_adjust( face, gindex, avalue, 0 );
  }


  FT_LOCAL_DEF( FT_Error )
  tt_vadvance_adjust( TT_Face  face,
                      FT_UInt  gindex,
                      FT_Int  *avalue )
  {
    return tt_hvadvance_adjust( face, gindex, avalue, 1 );
  }


#define GX_VALUE_SIZE  8

  /* all values are FT_Short or FT_UShort entities; */
  /* we treat them consistently as FT_Short         */
#define GX_VALUE_CASE( tag, dflt )      \
          case MVAR_TAG_ ## tag :       \
            p = (FT_Short*)&face->dflt; \
            break

#define GX_GASP_CASE( idx )                                       \
          case MVAR_TAG_GASP_ ## idx :                            \
            if ( idx < face->gasp.numRanges - 1 )                 \
              p = (FT_Short*)&face->gasp.gaspRanges[idx].maxPPEM; \
            else                                                  \
              p = NULL;                                           \
            break


  static FT_Short*
  ft_var_get_value_pointer( TT_Face   face,
                            FT_ULong  mvar_tag )
  {
    FT_Short*  p;


    switch ( mvar_tag )
    {
      GX_GASP_CASE( 0 );
      GX_GASP_CASE( 1 );
      GX_GASP_CASE( 2 );
      GX_GASP_CASE( 3 );
      GX_GASP_CASE( 4 );
      GX_GASP_CASE( 5 );
      GX_GASP_CASE( 6 );
      GX_GASP_CASE( 7 );
      GX_GASP_CASE( 8 );
      GX_GASP_CASE( 9 );

      GX_VALUE_CASE( CPHT, os2.sCapHeight );
      GX_VALUE_CASE( HASC, os2.sTypoAscender );
      GX_VALUE_CASE( HCLA, os2.usWinAscent );
      GX_VALUE_CASE( HCLD, os2.usWinDescent );
      GX_VALUE_CASE( HCOF, horizontal.caret_Offset );
      GX_VALUE_CASE( HCRN, horizontal.caret_Slope_Run );
      GX_VALUE_CASE( HCRS, horizontal.caret_Slope_Rise );
      GX_VALUE_CASE( HDSC, os2.sTypoDescender );
      GX_VALUE_CASE( HLGP, os2.sTypoLineGap );
      GX_VALUE_CASE( SBXO, os2.ySubscriptXOffset);
      GX_VALUE_CASE( SBXS, os2.ySubscriptXSize );
      GX_VALUE_CASE( SBYO, os2.ySubscriptYOffset );
      GX_VALUE_CASE( SBYS, os2.ySubscriptYSize );
      GX_VALUE_CASE( SPXO, os2.ySuperscriptXOffset );
      GX_VALUE_CASE( SPXS, os2.ySuperscriptXSize );
      GX_VALUE_CASE( SPYO, os2.ySuperscriptYOffset );
      GX_VALUE_CASE( SPYS, os2.ySuperscriptYSize );
      GX_VALUE_CASE( STRO, os2.yStrikeoutPosition );
      GX_VALUE_CASE( STRS, os2.yStrikeoutSize );
      GX_VALUE_CASE( UNDO, postscript.underlinePosition );
      GX_VALUE_CASE( UNDS, postscript.underlineThickness );
      GX_VALUE_CASE( VASC, vertical.Ascender );
      GX_VALUE_CASE( VCOF, vertical.caret_Offset );
      GX_VALUE_CASE( VCRN, vertical.caret_Slope_Run );
      GX_VALUE_CASE( VCRS, vertical.caret_Slope_Rise );
      GX_VALUE_CASE( VDSC, vertical.Descender );
      GX_VALUE_CASE( VLGP, vertical.Line_Gap );
      GX_VALUE_CASE( XHGT, os2.sxHeight );

    default:
      /* ignore unknown tag */
      p = NULL;
    }

    return p;
  }


  /**************************************************************************
   *
   * @Function:
   *   ft_var_load_mvar
   *
   * @Description:
   *   Parse the `MVAR' table.
   *
   *   Some memory may remain allocated on error; it is always freed in
   *   `tt_done_blend', however.
   *
   * @InOut:
   *   face ::
   *     The font face.
   */
  static void
  ft_var_load_mvar( TT_Face  face )
  {
    FT_Stream  stream = FT_FACE_STREAM( face );
    FT_Memory  memory = stream->memory;

    GX_Blend         blend = face->blend;
    GX_ItemVarStore  itemStore;
    GX_Value         value, limit;

    FT_Error   error;
    FT_UShort  majorVersion;
    FT_ULong   table_len;
    FT_ULong   table_offset;
    FT_UShort  store_offset;
    FT_ULong   records_offset;


    FT_TRACE2(( "MVAR " ));

    error = face->goto_table( face, TTAG_MVAR, stream, &table_len );
    if ( error )
    {
      FT_TRACE2(( "is missing\n" ));
      return;
    }

    table_offset = FT_STREAM_POS();

    /* skip minor version */
    if ( FT_READ_USHORT( majorVersion ) ||
         FT_STREAM_SKIP( 2 )            )
      return;

    if ( majorVersion != 1 )
    {
      FT_TRACE2(( "bad table version %d\n", majorVersion ));
      return;
    }

    if ( FT_NEW( blend->mvar_table ) )
      return;

    /* skip reserved entry and value record size */
    if ( FT_STREAM_SKIP( 4 )                             ||
         FT_READ_USHORT( blend->mvar_table->valueCount ) ||
         FT_READ_USHORT( store_offset )                  )
      return;

    records_offset = FT_STREAM_POS();

    error = tt_var_load_item_variation_store(
              face,
              table_offset + store_offset,
              &blend->mvar_table->itemStore );
    if ( error )
      return;

    if ( FT_NEW_ARRAY( blend->mvar_table->values,
                       blend->mvar_table->valueCount ) )
      return;

    if ( FT_STREAM_SEEK( records_offset )                                ||
         FT_FRAME_ENTER( blend->mvar_table->valueCount * GX_VALUE_SIZE ) )
      return;

    value     = blend->mvar_table->values;
    limit     = FT_OFFSET( value, blend->mvar_table->valueCount );
    itemStore = &blend->mvar_table->itemStore;

    for ( ; value < limit; value++ )
    {
      value->tag        = FT_GET_ULONG();
      value->outerIndex = FT_GET_USHORT();
      value->innerIndex = FT_GET_USHORT();

      /* new in OpenType 1.8.4 */
      if ( value->outerIndex == 0xFFFFU && value->innerIndex == 0xFFFFU )
      {
        /* no variation data for this item */
        continue;
      }

      if ( value->outerIndex >= itemStore->dataCount                  ||
           value->innerIndex >= itemStore->varData[value->outerIndex]
                                                  .itemCount          )
      {
        error = FT_THROW( Invalid_Table );
        break;
      }
    }

    FT_FRAME_EXIT();

    if ( error )
      return;

    FT_TRACE2(( "loaded\n" ));

    value = blend->mvar_table->values;
    limit = FT_OFFSET( value, blend->mvar_table->valueCount );

    /* save original values of the data MVAR is going to modify */
    for ( ; value < limit; value++ )
    {
      FT_Short*  p = ft_var_get_value_pointer( face, value->tag );


      if ( p )
        value->unmodified = *p;
#ifdef FT_DEBUG_LEVEL_TRACE
      else
        FT_TRACE1(( "ft_var_load_mvar: Ignoring unknown tag `%c%c%c%c'\n",
                    (FT_Char)( value->tag >> 24 ),
                    (FT_Char)( value->tag >> 16 ),
                    (FT_Char)( value->tag >> 8 ),
                    (FT_Char)( value->tag ) ));
#endif
    }

    face->variation_support |= TT_FACE_FLAG_VAR_MVAR;
  }


  static FT_Error
  tt_size_reset_iterator( FT_ListNode  node,
                          void*        user )
  {
    TT_Size  size = (TT_Size)node->data;

    FT_UNUSED( user );


    tt_size_reset( size, 1 );

    return FT_Err_Ok;
  }


  /**************************************************************************
   *
   * @Function:
   *   tt_apply_mvar
   *
   * @Description:
   *   Apply `MVAR' table adjustments.
   *
   * @InOut:
   *   face ::
   *     The font face.
   */
  FT_LOCAL_DEF( void )
  tt_apply_mvar( TT_Face  face )
  {
    GX_Blend  blend = face->blend;
    GX_Value  value, limit;
    FT_Short  mvar_hasc_delta = 0;
    FT_Short  mvar_hdsc_delta = 0;
    FT_Short  mvar_hlgp_delta = 0;


    if ( !( face->variation_support & TT_FACE_FLAG_VAR_MVAR ) )
      return;

    value = blend->mvar_table->values;
    limit = FT_OFFSET( value, blend->mvar_table->valueCount );

    for ( ; value < limit; value++ )
    {
      FT_Short*  p = ft_var_get_value_pointer( face, value->tag );
      FT_Int     delta;


      delta = tt_var_get_item_delta( face,
                                     &blend->mvar_table->itemStore,
                                     value->outerIndex,
                                     value->innerIndex );

      if ( p && delta )
      {
        FT_TRACE5(( "value %c%c%c%c (%d unit%s) adjusted by %d unit%s (MVAR)\n",
                    (FT_Char)( value->tag >> 24 ),
                    (FT_Char)( value->tag >> 16 ),
                    (FT_Char)( value->tag >> 8 ),
                    (FT_Char)( value->tag ),
                    value->unmodified,
                    value->unmodified == 1 ? "" : "s",
                    delta,
                    delta == 1 ? "" : "s" ));

        /* since we handle both signed and unsigned values as FT_Short, */
        /* ensure proper overflow arithmetic                            */
        *p = (FT_Short)( value->unmodified + (FT_Short)delta );

        /* Treat hasc, hdsc and hlgp specially, see below. */
        if ( value->tag == MVAR_TAG_HASC )
          mvar_hasc_delta = (FT_Short)delta;
        else if ( value->tag == MVAR_TAG_HDSC )
          mvar_hdsc_delta = (FT_Short)delta;
        else if ( value->tag == MVAR_TAG_HLGP )
          mvar_hlgp_delta = (FT_Short)delta;
      }
    }

    /* adjust all derived values */
    {
      FT_Face  root = &face->root;

      /*
       * Apply the deltas of hasc, hdsc and hlgp to the FT_Face's ascender,
       * descender and height attributes, no matter how they were originally
       * computed.
       *
       * (Code that ignores those and accesses the font's metrics values
       * directly is already served by the delta application code above.)
       *
       * The MVAR table supports variations for both typo and win metrics.
       * According to Behdad Esfahbod, the thinking of the working group was
       * that no one uses win metrics anymore for setting line metrics (the
       * specification even calls these metrics "horizontal clipping
       * ascent/descent", probably for their role on the Windows platform in
       * computing clipping boxes), and new fonts should use typo metrics, so
       * typo deltas should be applied to whatever sfnt_load_face decided the
       * line metrics should be.
       *
       * Before, the following led to different line metrics between default
       * outline and instances, visible when e.g. the default outlines were
       * used as the regular face and instances for everything else:
       *
       * 1. sfnt_load_face applied the hhea metrics by default.
       * 2. This code later applied the typo metrics by default, regardless of
       *    whether they were actually changed or the font had the OS/2 table's
       *    fsSelection's bit 7 (USE_TYPO_METRICS) set.
       */
      FT_Short  current_line_gap = root->height - root->ascender +
                                   root->descender;


      root->ascender  = root->ascender + mvar_hasc_delta;
      root->descender = root->descender + mvar_hdsc_delta;
      root->height    = root->ascender - root->descender +
                        current_line_gap + mvar_hlgp_delta;

      root->underline_position  = face->postscript.underlinePosition -
                                  face->postscript.underlineThickness / 2;
      root->underline_thickness = face->postscript.underlineThickness;

      /* iterate over all FT_Size objects and call `tt_size_reset' */
      /* to propagate the metrics changes                          */
      FT_List_Iterate( &root->sizes_list,
                       tt_size_reset_iterator,
                       NULL );
    }
  }


  typedef struct  GX_GVar_Head_
  {
    FT_Long    version;
    FT_UShort  axisCount;
    FT_UShort  globalCoordCount;
    FT_ULong   offsetToCoord;
    FT_UShort  glyphCount;
    FT_UShort  flags;
    FT_ULong   offsetToData;

  } GX_GVar_Head;


  /**************************************************************************
   *
   * @Function:
   *   ft_var_load_gvar
   *
   * @Description:
   *   Parse the `gvar' table if present.  If `fvar' is there, `gvar' had
   *   better be there too.
   *
   * @InOut:
   *   face ::
   *     The font face.
   *
   * @Return:
   *   FreeType error code.  0 means success.
   */
  static FT_Error
  ft_var_load_gvar( TT_Face  face )
  {
    FT_Stream     stream = FT_FACE_STREAM( face );
    FT_Memory     memory = stream->memory;
    GX_Blend      blend  = face->blend;
    FT_Error      error;
    FT_UInt       i, j;
    FT_ULong      table_len;
    FT_ULong      gvar_start;
    FT_ULong      offsetToData;
    FT_ULong      offsets_len;
    GX_GVar_Head  gvar_head;

    static const FT_Frame_Field  gvar_fields[] =
    {

#undef  FT_STRUCTURE
#define FT_STRUCTURE  GX_GVar_Head

      FT_FRAME_START( 20 ),
        FT_FRAME_LONG  ( version ),
        FT_FRAME_USHORT( axisCount ),
        FT_FRAME_USHORT( globalCoordCount ),
        FT_FRAME_ULONG ( offsetToCoord ),
        FT_FRAME_USHORT( glyphCount ),
        FT_FRAME_USHORT( flags ),
        FT_FRAME_ULONG ( offsetToData ),
      FT_FRAME_END
    };


    FT_TRACE2(( "GVAR " ));

    if ( FT_SET_ERROR( face->goto_table( face,
                                         TTAG_gvar,
                                         stream,
                                         &table_len ) ) )
    {
      FT_TRACE2(( "is missing\n" ));
      goto Exit;
    }

    gvar_start = FT_STREAM_POS( );
    if ( FT_STREAM_READ_FIELDS( gvar_fields, &gvar_head ) )
      goto Exit;

    if ( gvar_head.version != 0x00010000L )
    {
      FT_TRACE1(( "bad table version\n" ));
      error = FT_THROW( Invalid_Table );
      goto Exit;
    }

    if ( gvar_head.axisCount != (FT_UShort)blend->mmvar->num_axis )
    {
      FT_TRACE1(( "ft_var_load_gvar:"
                  " number of axes in `gvar' and `cvar'\n" ));
      FT_TRACE1(( "                  table are different\n" ));
      error = FT_THROW( Invalid_Table );
      goto Exit;
    }

    /* rough sanity check, ignoring offsets */
    if ( (FT_ULong)gvar_head.globalCoordCount * gvar_head.axisCount >
           table_len / 2 )
    {
      FT_TRACE1(( "ft_var_load_gvar:"
                  " invalid number of global coordinates\n" ));
      error = FT_THROW( Invalid_Table );
      goto Exit;
    }

    /* offsets can be either 2 or 4 bytes                  */
    /* (one more offset than glyphs, to mark size of last) */
    offsets_len = ( gvar_head.glyphCount + 1 ) *
                  ( ( gvar_head.flags & 1 ) ? 4L : 2L );

    /* rough sanity check */
    if (offsets_len > table_len )
    {
      FT_TRACE1(( "ft_var_load_gvar: invalid number of glyphs\n" ));
      error = FT_THROW( Invalid_Table );
      goto Exit;
    }

    FT_TRACE2(( "loaded\n" ));

    blend->gvar_size = table_len;
    offsetToData     = gvar_start + gvar_head.offsetToData;

    FT_TRACE5(( "gvar: there %s %d shared coordinate%s:\n",
                gvar_head.globalCoordCount == 1 ? "is" : "are",
                gvar_head.globalCoordCount,
                gvar_head.globalCoordCount == 1 ? "" : "s" ));

    if ( FT_FRAME_ENTER( offsets_len ) )
      goto Exit;

    /* offsets (one more offset than glyphs, to mark size of last) */
    if ( FT_QNEW_ARRAY( blend->glyphoffsets, gvar_head.glyphCount + 1 ) )
      goto Fail2;

    if ( gvar_head.flags & 1 )
    {
      FT_ULong  limit      = gvar_start + table_len;
      FT_ULong  max_offset = 0;


      for ( i = 0; i <= gvar_head.glyphCount; i++ )
      {
        blend->glyphoffsets[i] = offsetToData + FT_GET_ULONG();

        if ( max_offset <= blend->glyphoffsets[i] )
          max_offset = blend->glyphoffsets[i];
        else
        {
          FT_TRACE2(( "ft_var_load_gvar:"
                      " glyph variation data offset %d not monotonic\n",
                      i ));
          blend->glyphoffsets[i] = max_offset;
        }

        /* use `<', not `<=' */
        if ( limit < blend->glyphoffsets[i] )
        {
          FT_TRACE2(( "ft_var_load_gvar:"
                      " glyph variation data offset %d out of range\n",
                      i ));
          blend->glyphoffsets[i] = limit;
        }
      }
    }
    else
    {
      FT_ULong  limit      = gvar_start + table_len;
      FT_ULong  max_offset = 0;


      for ( i = 0; i <= gvar_head.glyphCount; i++ )
      {
        blend->glyphoffsets[i] = offsetToData + FT_GET_USHORT() * 2;

        if ( max_offset <= blend->glyphoffsets[i] )
          max_offset = blend->glyphoffsets[i];
        else
        {
          FT_TRACE2(( "ft_var_load_gvar:"
                      " glyph variation data offset %d not monotonic\n",
                      i ));
          blend->glyphoffsets[i] = max_offset;
        }

        /* use `<', not `<=' */
        if ( limit < blend->glyphoffsets[i] )
        {
          FT_TRACE2(( "ft_var_load_gvar:"
                      " glyph variation data offset %d out of range\n",
                      i ));
          blend->glyphoffsets[i] = limit;
        }
      }
    }

    blend->gv_glyphcnt = gvar_head.glyphCount;

    FT_FRAME_EXIT();

    if ( gvar_head.globalCoordCount != 0 )
    {
      if ( FT_STREAM_SEEK( gvar_start + gvar_head.offsetToCoord ) ||
           FT_FRAME_ENTER( gvar_head.globalCoordCount *
                           gvar_head.axisCount * 2L )             )
      {
        FT_TRACE2(( "ft_var_load_gvar:"
                    " glyph variation shared tuples missing\n" ));
        goto Fail;
      }

      if ( FT_QNEW_ARRAY( blend->tuplecoords,
                          gvar_head.axisCount * gvar_head.globalCoordCount ) )
        goto Fail2;

      for ( i = 0; i < gvar_head.globalCoordCount; i++ )
      {
        FT_TRACE5(( "  [ " ));
        for ( j = 0; j < (FT_UInt)gvar_head.axisCount; j++ )
        {
          blend->tuplecoords[i * gvar_head.axisCount + j] =
            FT_fdot14ToFixed( FT_GET_SHORT() );
          FT_TRACE5(( "%.5f ",
            (double)blend->tuplecoords[i * gvar_head.axisCount + j] / 65536 ));
        }
        FT_TRACE5(( "]\n" ));
      }

      blend->tuplecount = gvar_head.globalCoordCount;

      FT_TRACE5(( "\n" ));

      FT_FRAME_EXIT();
    }

  Exit:
    return error;

  Fail2:
    FT_FRAME_EXIT();

  Fail:
    FT_FREE( blend->glyphoffsets );
    blend->gv_glyphcnt = 0;
    goto Exit;
  }


  /**************************************************************************
   *
   * @Function:
   *   ft_var_apply_tuple
   *
   * @Description:
   *   Figure out whether a given tuple (design) applies to the current
   *   blend, and if so, what is the scaling factor.
   *
   * @Input:
   *   blend ::
   *     The current blend of the font.
   *
   *   tupleIndex ::
   *     A flag saying whether this is an intermediate
   *     tuple or not.
   *
   *   tuple_coords ::
   *     The coordinates of the tuple in normalized axis
   *     units.
   *
   *   im_start_coords ::
   *     The initial coordinates where this tuple starts
   *     to apply (for intermediate coordinates).
   *
   *   im_end_coords ::
   *     The final coordinates after which this tuple no
   *     longer applies (for intermediate coordinates).
   *
   * @Return:
   *   An FT_Fixed value containing the scaling factor.
   */
  static FT_Fixed
  ft_var_apply_tuple( GX_Blend   blend,
                      FT_UShort  tupleIndex,
                      FT_Fixed*  tuple_coords,
                      FT_Fixed*  im_start_coords,
                      FT_Fixed*  im_end_coords )
  {
    FT_UInt   i;
    FT_Fixed  apply = 0x10000L;


    for ( i = 0; i < blend->num_axis; i++ )
    {
      FT_TRACE6(( "    axis %d coordinate %.5f:\n",
                  i, (double)blend->normalizedcoords[i] / 65536 ));

      /* It's not clear why (for intermediate tuples) we don't need     */
      /* to check against start/end -- the documentation says we don't. */
      /* Similarly, it's unclear why we don't need to scale along the   */
      /* axis.                                                          */

      if ( tuple_coords[i] == 0 )
      {
        FT_TRACE6(( "      tuple coordinate is zero, ignore\n" ));
        continue;
      }

      if ( blend->normalizedcoords[i] == 0 )
      {
        FT_TRACE6(( "      axis coordinate is zero, stop\n" ));
        apply = 0;
        break;
      }

      if ( blend->normalizedcoords[i] == tuple_coords[i] )
      {
        FT_TRACE6(( "      tuple coordinate %.5f fits perfectly\n",
                    (double)tuple_coords[i] / 65536 ));
        /* `apply' does not change */
        continue;
      }

      if ( !( tupleIndex & GX_TI_INTERMEDIATE_TUPLE ) )
      {
        /* not an intermediate tuple */

        if ( blend->normalizedcoords[i] < FT_MIN( 0, tuple_coords[i] ) ||
             blend->normalizedcoords[i] > FT_MAX( 0, tuple_coords[i] ) )
        {
          FT_TRACE6(( "      tuple coordinate %.5f is exceeded, stop\n",
                      (double)tuple_coords[i] / 65536 ));
          apply = 0;
          break;
        }

        FT_TRACE6(( "      tuple coordinate %.5f fits\n",
                    (double)tuple_coords[i] / 65536 ));
        apply = FT_MulDiv( apply,
                           blend->normalizedcoords[i],
                           tuple_coords[i] );
      }
      else
      {
        /* intermediate tuple */

        if ( blend->normalizedcoords[i] <= im_start_coords[i] ||
             blend->normalizedcoords[i] >= im_end_coords[i]   )
        {
          FT_TRACE6(( "      intermediate tuple range ]%.5f;%.5f[ is exceeded,"
                      " stop\n",
                      (double)im_start_coords[i] / 65536,
                      (double)im_end_coords[i] / 65536 ));
          apply = 0;
          break;
        }

        FT_TRACE6(( "      intermediate tuple range ]%.5f;%.5f[ fits\n",
                    (double)im_start_coords[i] / 65536,
                    (double)im_end_coords[i] / 65536 ));
        if ( blend->normalizedcoords[i] < tuple_coords[i] )
          apply = FT_MulDiv( apply,
                             blend->normalizedcoords[i] - im_start_coords[i],
                             tuple_coords[i] - im_start_coords[i] );
        else
          apply = FT_MulDiv( apply,
                             im_end_coords[i] - blend->normalizedcoords[i],
                             im_end_coords[i] - tuple_coords[i] );
      }
    }

    FT_TRACE6(( "    apply factor is %.5f\n", (double)apply / 65536 ));

    return apply;
  }


  /* convert from design coordinates to normalized coordinates */

  static void
  ft_var_to_normalized( TT_Face    face,
                        FT_UInt    num_coords,
                        FT_Fixed*  coords,
                        FT_Fixed*  normalized )
  {
    FT_Error   error  = FT_Err_Ok;
    FT_Memory  memory = face->root.memory;
    FT_UInt    i, j;

    GX_Blend        blend;
    FT_MM_Var*      mmvar;
    FT_Var_Axis*    a;
    GX_AVarSegment  av;

    FT_Fixed*  new_normalized = NULL;
    FT_Fixed*  old_normalized;


    blend = face->blend;
    mmvar = blend->mmvar;

    if ( num_coords > mmvar->num_axis )
    {
      FT_TRACE2(( "ft_var_to_normalized:"
                  " only using first %d of %d coordinates\n",
                  mmvar->num_axis, num_coords ));
      num_coords = mmvar->num_axis;
    }

    /* Axis normalization is a two-stage process.  First we normalize */
    /* based on the [min,def,max] values for the axis to be [-1,0,1]. */
    /* Then, if there's an `avar' table, we renormalize this range.   */

    a = mmvar->axis;
    for ( i = 0; i < num_coords; i++, a++ )
    {
      FT_Fixed  coord = coords[i];


      FT_TRACE5(( "    %d: %.5f\n", i, (double)coord / 65536 ));
      if ( coord > a->maximum || coord < a->minimum )
      {
        FT_TRACE1(( "ft_var_to_normalized: design coordinate %.5f\n",
                    (double)coord / 65536 ));
        FT_TRACE1(( "                      is out of range [%.5f;%.5f];"
                    " clamping\n",
                    (double)a->minimum / 65536,
                    (double)a->maximum / 65536 ));
      }

      if ( coord > a->def )
        normalized[i] = coord >= a->maximum ?  0x10000L :
                        FT_DivFix( SUB_LONG( coord, a->def ),
                                   SUB_LONG( a->maximum, a->def ) );
      else if ( coord < a->def )
        normalized[i] = coord <= a->minimum ? -0x10000L :
                        FT_DivFix( SUB_LONG( coord, a->def ),
                                   SUB_LONG( a->def, a->minimum ) );
      else
        normalized[i] = 0;
    }

    FT_TRACE5(( "\n" ));

    for ( ; i < mmvar->num_axis; i++ )
      normalized[i] = 0;

    if ( blend->avar_table )
    {
      GX_AVarTable  table = blend->avar_table;


      FT_TRACE5(( "normalized design coordinates"
                  " before applying `avar' data:\n" ));

      if ( table->avar_segment )
      {
        av = table->avar_segment;

        for ( i = 0; i < mmvar->num_axis; i++, av++ )
        {
          for ( j = 1; j < (FT_UInt)av->pairCount; j++ )
          {
            if ( normalized[i] < av->correspondence[j].fromCoord )
            {
              FT_TRACE5(( "  %.5f\n", (double)normalized[i] / 65536 ));

              normalized[i] =
                FT_MulDiv( normalized[i] - av->correspondence[j - 1].fromCoord,
                           av->correspondence[j].toCoord -
                             av->correspondence[j - 1].toCoord,
                           av->correspondence[j].fromCoord -
                             av->correspondence[j - 1].fromCoord ) +
                av->correspondence[j - 1].toCoord;
              break;
            }
          }
        }
      }

      if ( table->itemStore.varData )
      {
        if ( FT_QNEW_ARRAY( new_normalized, mmvar->num_axis ) )
          return;

        /* Install our half-normalized coordinates for the next */
        /* Item Variation Store to work with.                   */
        old_normalized                = face->blend->normalizedcoords;
        face->blend->normalizedcoords = normalized;

        for ( i = 0; i < mmvar->num_axis; i++ )
        {
          FT_Fixed  v          = normalized[i];
          FT_UInt   innerIndex = i;
          FT_UInt   outerIndex = 0;
          FT_Int    delta;


          if ( table->axisMap.innerIndex )
          {
            FT_UInt  idx = i;


            if ( idx >= table->axisMap.mapCount )
              idx = table->axisMap.mapCount - 1;

            outerIndex = table->axisMap.outerIndex[idx];
            innerIndex = table->axisMap.innerIndex[idx];
          }

          delta = tt_var_get_item_delta( face,
                                         &table->itemStore,
                                         outerIndex,
                                         innerIndex );

      v += delta << 2;

      /* Clamp value range. */
      v = v >=  0x10000L ?  0x10000 : v;
      v = v <= -0x10000L ? -0x10000 : v;

          new_normalized[i] = v;
        }

        for ( i = 0; i < mmvar->num_axis; i++ )
        {
          normalized[i] = new_normalized[i];
        }

        face->blend->normalizedcoords = old_normalized;

        FT_FREE( new_normalized );
      }
    }
  }


  /* convert from normalized coordinates to design coordinates */

  static void
  ft_var_to_design( TT_Face    face,
                    FT_UInt    num_coords,
                    FT_Fixed*  coords,
                    FT_Fixed*  design )
  {
    GX_Blend      blend;
    FT_MM_Var*    mmvar;
    FT_Var_Axis*  a;

    FT_UInt  i, j, nc;


    blend = face->blend;

    nc = num_coords;
    if ( num_coords > blend->num_axis )
    {
      FT_TRACE2(( "ft_var_to_design:"
                  " only using first %d of %d coordinates\n",
                  blend->num_axis, num_coords ));
      nc = blend->num_axis;
    }

    for ( i = 0; i < nc; i++ )
      design[i] = coords[i];

    for ( ; i < num_coords; i++ )
      design[i] = 0;

    if ( blend->avar_table && blend->avar_table->avar_segment )
    {
      GX_AVarSegment  av = blend->avar_table->avar_segment;


      FT_TRACE5(( "design coordinates"
                  " after removing `avar' distortion:\n" ));

      for ( i = 0; i < nc; i++, av++ )
      {
        for ( j = 1; j < (FT_UInt)av->pairCount; j++ )
        {
          if ( design[i] < av->correspondence[j].toCoord )
          {
            design[i] =
              FT_MulDiv( design[i] - av->correspondence[j - 1].toCoord,
                         av->correspondence[j].fromCoord -
                           av->correspondence[j - 1].fromCoord,
                         av->correspondence[j].toCoord -
                           av->correspondence[j - 1].toCoord ) +
              av->correspondence[j - 1].fromCoord;

            FT_TRACE5(( "  %.5f\n", (double)design[i] / 65536 ));
            break;
          }
        }
      }
    }

    mmvar = blend->mmvar;
    a     = mmvar->axis;

    for ( i = 0; i < nc; i++, a++ )
    {
      if ( design[i] < 0 )
        design[i] = a->def + FT_MulFix( design[i],
                                        a->def - a->minimum );
      else if ( design[i] > 0 )
        design[i] = a->def + FT_MulFix( design[i],
                                        a->maximum - a->def );
      else
        design[i] = a->def;
    }
  }


  /*************************************************************************/
  /*************************************************************************/
  /*****                                                               *****/
  /*****               MULTIPLE MASTERS SERVICE FUNCTIONS              *****/
  /*****                                                               *****/
  /*************************************************************************/
  /*************************************************************************/


  typedef struct  GX_FVar_Head_
  {
    FT_Long    version;
    FT_UShort  offsetToData;
    FT_UShort  axisCount;
    FT_UShort  axisSize;
    FT_UShort  instanceCount;
    FT_UShort  instanceSize;

  } GX_FVar_Head;


  typedef struct  fvar_axis_
  {
    FT_ULong   axisTag;
    FT_Fixed   minValue;
    FT_Fixed   defaultValue;
    FT_Fixed   maxValue;
    FT_UShort  flags;
    FT_UShort  nameID;

  } GX_FVar_Axis;


  /**************************************************************************
   *
   * @Function:
   *   TT_Get_MM_Var
   *
   * @Description:
   *   Check that the font's `fvar' table is valid, parse it, and return
   *   those data.  It also loads (and parses) the `MVAR' table, if
   *   possible.
   *
   * @InOut:
   *   face ::
   *     The font face.
   *     TT_Get_MM_Var initializes the blend structure.
   *
   * @Output:
   *   master ::
   *     The `fvar' data (must be freed by caller).  Can be NULL,
   *     which makes this function simply load MM support.
   *
   * @Return:
   *   FreeType error code.  0 means success.
   */
  FT_LOCAL_DEF( FT_Error )
  TT_Get_MM_Var( TT_Face      face,
                 FT_MM_Var*  *master )
  {
    FT_Stream            stream     = face->root.stream;
    FT_Memory            memory     = face->root.memory;
    FT_ULong             table_len;
    FT_Error             error      = FT_Err_Ok;
    FT_ULong             fvar_start = 0;
    FT_UInt              i, j;
    FT_MM_Var*           mmvar = NULL;
    FT_Fixed*            next_coords;
    FT_Fixed*            nsc;
    FT_String*           next_name;
    FT_Var_Axis*         a;
    FT_Fixed*            c;
    FT_Var_Named_Style*  ns;
    GX_FVar_Head         fvar_head  = { 0, 0, 0, 0, 0, 0 };
    FT_Bool              usePsName  = 0;
    FT_UInt              num_instances;
    FT_UInt              num_axes;
    FT_UShort*           axis_flags;

    FT_Offset  mmvar_size;
    FT_Offset  axis_flags_size;
    FT_Offset  axis_size;
    FT_Offset  namedstyle_size;
    FT_Offset  next_coords_size;
    FT_Offset  next_name_size;

    FT_Bool  need_init;

    static const FT_Frame_Field  fvar_fields[] =
    {

#undef  FT_STRUCTURE
#define FT_STRUCTURE  GX_FVar_Head

      FT_FRAME_START( 16 ),
        FT_FRAME_LONG      ( version ),
        FT_FRAME_USHORT    ( offsetToData ),
        FT_FRAME_SKIP_SHORT,
        FT_FRAME_USHORT    ( axisCount ),
        FT_FRAME_USHORT    ( axisSize ),
        FT_FRAME_USHORT    ( instanceCount ),
        FT_FRAME_USHORT    ( instanceSize ),
      FT_FRAME_END
    };

    static const FT_Frame_Field  fvaraxis_fields[] =
    {

#undef  FT_STRUCTURE
#define FT_STRUCTURE  GX_FVar_Axis

      FT_FRAME_START( 20 ),
        FT_FRAME_ULONG ( axisTag ),
        FT_FRAME_LONG  ( minValue ),
        FT_FRAME_LONG  ( defaultValue ),
        FT_FRAME_LONG  ( maxValue ),
        FT_FRAME_USHORT( flags ),
        FT_FRAME_USHORT( nameID ),
      FT_FRAME_END
    };

    /* `num_instances` holds the number of all named instances including  */
    /* the default instance, which might be missing in the table of named */
    /* instances (in 'fvar').  This value is validated in `sfobjs.c` and  */
    /* may be reset to 0 if consistency checks fail.                      */
    num_instances = (FT_UInt)face->root.style_flags >> 16;

    /* read the font data and set up the internal representation */
    /* if not already done                                       */

    need_init = !face->blend;

    if ( need_init )
    {
      FT_TRACE2(( "FVAR " ));

      if ( FT_SET_ERROR( face->goto_table( face, TTAG_fvar,
                                           stream, &table_len ) ) )
      {
        FT_TRACE1(( "is missing\n" ));
        goto Exit;
      }

      fvar_start = FT_STREAM_POS( );

      /* the validity of the `fvar' header data was already checked */
      /* in function `sfnt_init_face'                               */
      if ( FT_STREAM_READ_FIELDS( fvar_fields, &fvar_head ) )
        goto Exit;

      /* If `num_instances` is larger, synthetization of the default  */
      /* instance is required.  If `num_instances` is smaller,        */
      /* however, the value has been reset to 0 in `sfnt_init_face`   */
      /* (in `sfobjs.c`); in this case we have underallocated `mmvar` */
      /* structs.                                                     */
      if ( num_instances < fvar_head.instanceCount )
      {
        error = FT_THROW( Invalid_Table );
        goto Exit;
      }

      usePsName = FT_BOOL( fvar_head.instanceSize ==
                           6 + 4 * fvar_head.axisCount );

      FT_TRACE2(( "loaded\n" ));

      FT_TRACE5(( "%d variation ax%s\n",
                  fvar_head.axisCount,
                  fvar_head.axisCount == 1 ? "is" : "es" ));

      if ( FT_NEW( face->blend ) )
        goto Exit;

      num_axes              = fvar_head.axisCount;
      face->blend->num_axis = num_axes;
    }
    else
      num_axes = face->blend->num_axis;

    /* prepare storage area for MM data; this cannot overflow   */
    /* 32-bit arithmetic because of the size limits used in the */
    /* `fvar' table validity check in `sfnt_init_face'          */

    /* the various `*_size' variables, which we also use as     */
    /* offsets into the `mmvar' array, must be multiples of the */
    /* pointer size (except the last one); without such an      */
    /* alignment there might be runtime errors due to           */
    /* misaligned addresses                                     */
#undef  ALIGN_SIZE
#define ALIGN_SIZE( n ) \
          ( ( (n) + sizeof (void*) - 1 ) & ~( sizeof (void*) - 1 ) )

    mmvar_size       = ALIGN_SIZE( sizeof ( FT_MM_Var ) );
    axis_flags_size  = ALIGN_SIZE( num_axes *
                                   sizeof ( FT_UShort ) );
    axis_size        = ALIGN_SIZE( num_axes *
                                   sizeof ( FT_Var_Axis ) );
    namedstyle_size  = ALIGN_SIZE( num_instances *
                                   sizeof ( FT_Var_Named_Style ) );
    next_coords_size = ALIGN_SIZE( num_instances *
                                   num_axes *
                                   sizeof ( FT_Fixed ) );
    next_name_size   = num_axes * 5;

    if ( need_init )
    {
      face->blend->mmvar_len = mmvar_size       +
                               axis_flags_size  +
                               axis_size        +
                               namedstyle_size  +
                               next_coords_size +
                               next_name_size;

      if ( FT_ALLOC( mmvar, face->blend->mmvar_len ) )
        goto Exit;
      face->blend->mmvar = mmvar;

      /* set up pointers and offsets into the `mmvar' array; */
      /* the data gets filled in later on                    */

      mmvar->num_axis =
        num_axes;
      mmvar->num_designs =
        ~0U;                   /* meaningless in this context; each glyph */
                               /* may have a different number of designs  */
                               /* (or tuples, as called by Apple)         */
      mmvar->num_namedstyles =
        num_instances;

      /* alas, no public field in `FT_Var_Axis' for axis flags */
      axis_flags =
        (FT_UShort*)( (char*)mmvar + mmvar_size );
      mmvar->axis =
        (FT_Var_Axis*)( (char*)axis_flags + axis_flags_size );
      mmvar->namedstyle =
        (FT_Var_Named_Style*)( (char*)mmvar->axis + axis_size );

      next_coords = (FT_Fixed*)( (char*)mmvar->namedstyle +
                                 namedstyle_size );
      for ( i = 0; i < num_instances; i++ )
      {
        mmvar->namedstyle[i].coords  = next_coords;
        next_coords                 += num_axes;
      }

      next_name = (FT_String*)( (char*)mmvar->namedstyle +
                                namedstyle_size + next_coords_size );
      for ( i = 0; i < num_axes; i++ )
      {
        mmvar->axis[i].name  = next_name;
        next_name           += 5;
      }

      /* now fill in the data */

      if ( FT_STREAM_SEEK( fvar_start + fvar_head.offsetToData ) )
        goto Exit;

      a = mmvar->axis;
      for ( i = 0; i < num_axes; i++ )
      {
        GX_FVar_Axis  axis_rec;

#ifdef FT_DEBUG_LEVEL_TRACE
        int  invalid = 0;
#endif


        if ( FT_STREAM_READ_FIELDS( fvaraxis_fields, &axis_rec ) )
          goto Exit;
        a->tag     = axis_rec.axisTag;
        a->minimum = axis_rec.minValue;
        a->def     = axis_rec.defaultValue;
        a->maximum = axis_rec.maxValue;
        a->strid   = axis_rec.nameID;

        a->name[0] = (FT_String)(   a->tag >> 24 );
        a->name[1] = (FT_String)( ( a->tag >> 16 ) & 0xFF );
        a->name[2] = (FT_String)( ( a->tag >>  8 ) & 0xFF );
        a->name[3] = (FT_String)( ( a->tag       ) & 0xFF );
        a->name[4] = '\0';

        *axis_flags = axis_rec.flags;

        if ( a->minimum > a->def ||
             a->def > a->maximum )
        {
          a->minimum = a->def;
          a->maximum = a->def;

#ifdef FT_DEBUG_LEVEL_TRACE
          invalid = 1;
#endif
        }

#ifdef FT_DEBUG_LEVEL_TRACE
        if ( i == 0 )
          FT_TRACE5(( "  idx   tag  "
                   /* "  XXX  `XXXX'" */
                      "    minimum     default     maximum   flags\n" ));
                   /* "  XXXX.XXXXX  XXXX.XXXXX  XXXX.XXXXX  0xXXXX" */

        FT_TRACE5(( "  %3d  `%s'"
                    "  %10.5f  %10.5f  %10.5f  0x%04X%s\n",
                    i,
                    a->name,
                    (double)a->minimum / 65536,
                    (double)a->def / 65536,
                    (double)a->maximum / 65536,
                    *axis_flags,
                    invalid ? " (invalid, disabled)" : "" ));
#endif

        a++;
        axis_flags++;
      }

      FT_TRACE5(( "\n" ));

      /* named instance coordinates are stored as design coordinates; */
      /* we have to convert them to normalized coordinates also       */
      if ( FT_NEW_ARRAY( face->blend->normalized_stylecoords,
                         num_axes * num_instances ) )
        goto Exit;

      if ( fvar_head.instanceCount && !face->blend->avar_loaded )
      {
        FT_ULong  offset = FT_STREAM_POS();


        ft_var_load_avar( face );

        if ( FT_STREAM_SEEK( offset ) )
          goto Exit;
      }

      FT_TRACE5(( "%d instance%s\n",
                  fvar_head.instanceCount,
                  fvar_head.instanceCount == 1 ? "" : "s" ));

      ns  = mmvar->namedstyle;
      nsc = face->blend->normalized_stylecoords;
      for ( i = 0; i < fvar_head.instanceCount; i++, ns++ )
      {
        /* PostScript names add 2 bytes to the instance record size */
        if ( FT_FRAME_ENTER( ( usePsName ? 6L : 4L ) +
                             4L * num_axes ) )
          goto Exit;

        ns->strid       =    FT_GET_USHORT();
        (void) /* flags = */ FT_GET_USHORT();

        c = ns->coords;
        for ( j = 0; j < num_axes; j++, c++ )
          *c = FT_GET_LONG();

        /* valid psid values are 6, [256;32767], and 0xFFFF */
        if ( usePsName )
          ns->psid = FT_GET_USHORT();
        else
          ns->psid = 0xFFFF;

#ifdef FT_DEBUG_LEVEL_TRACE
        {
          SFNT_Service  sfnt = (SFNT_Service)face->sfnt;

          FT_String*  strname = NULL;
          FT_String*  psname  = NULL;

          FT_ULong  pos;


          pos = FT_STREAM_POS();

          if ( ns->strid != 0xFFFF )
          {
            (void)sfnt->get_name( face,
                                  (FT_UShort)ns->strid,
                                  &strname );
            if ( strname && !ft_strcmp( strname, ".notdef" ) )
              strname = NULL;
          }

          if ( ns->psid != 0xFFFF )
          {
            (void)sfnt->get_name( face,
                                  (FT_UShort)ns->psid,
                                  &psname );
            if ( psname && !ft_strcmp( psname, ".notdef" ) )
              psname = NULL;
          }

          (void)FT_STREAM_SEEK( pos );

          FT_TRACE5(( "  instance %d (%s%s%s, %s%s%s)\n",
                      i,
                      strname ? "name: `" : "",
                      strname ? strname : "unnamed",
                      strname ? "'" : "",
                      psname ? "PS name: `" : "",
                      psname ? psname : "no PS name",
                      psname ? "'" : "" ));

          FT_FREE( strname );
          FT_FREE( psname );
        }
#endif /* FT_DEBUG_LEVEL_TRACE */

        ft_var_to_normalized( face, num_axes, ns->coords, nsc );
        nsc += num_axes;

        FT_FRAME_EXIT();
      }

      if ( num_instances != fvar_head.instanceCount )
      {
        SFNT_Service  sfnt = (SFNT_Service)face->sfnt;

        FT_Int   found, dummy1, dummy2;
        FT_UInt  strid = ~0U;


        /* the default instance is missing in array the   */
        /* of named instances; try to synthesize an entry */
        found = sfnt->get_name_id( face,
                                   TT_NAME_ID_TYPOGRAPHIC_SUBFAMILY,
                                   &dummy1,
                                   &dummy2 );
        if ( found )
          strid = TT_NAME_ID_TYPOGRAPHIC_SUBFAMILY;
        else
        {
          found = sfnt->get_name_id( face,
                                     TT_NAME_ID_FONT_SUBFAMILY,
                                     &dummy1,
                                     &dummy2 );
          if ( found )
            strid = TT_NAME_ID_FONT_SUBFAMILY;
        }

        if ( found )
        {
          found = sfnt->get_name_id( face,
                                     TT_NAME_ID_PS_NAME,
                                     &dummy1,
                                     &dummy2 );
          if ( found )
          {
            FT_TRACE5(( "TT_Get_MM_Var:"
                        " Adding default instance to named instances\n" ));

            ns = &mmvar->namedstyle[fvar_head.instanceCount];

            ns->strid = strid;
            ns->psid  = TT_NAME_ID_PS_NAME;

            a = mmvar->axis;
            c = ns->coords;
            for ( j = 0; j < num_axes; j++, a++, c++ )
              *c = a->def;
          }
        }
      }

      ft_var_load_mvar( face );
    }

    /* fill the output array if requested */

    if ( master )
    {
      FT_UInt  n;


      if ( FT_ALLOC( mmvar, face->blend->mmvar_len ) )
        goto Exit;
      FT_MEM_COPY( mmvar, face->blend->mmvar, face->blend->mmvar_len );

      axis_flags =
        (FT_UShort*)( (char*)mmvar + mmvar_size );
      mmvar->axis =
        (FT_Var_Axis*)( (char*)axis_flags + axis_flags_size );
      mmvar->namedstyle =
        (FT_Var_Named_Style*)( (char*)mmvar->axis+ axis_size );

      next_coords = (FT_Fixed*)( (char*)mmvar->namedstyle +
                                 namedstyle_size );
      for ( n = 0; n < mmvar->num_namedstyles; n++ )
      {
        mmvar->namedstyle[n].coords  = next_coords;
        next_coords                 += num_axes;
      }

      a         = mmvar->axis;
      next_name = (FT_String*)( (char*)mmvar->namedstyle +
                                namedstyle_size + next_coords_size );
      for ( n = 0; n < num_axes; n++ )
      {
        a->name = next_name;

        /* standard PostScript names for some standard apple tags */
        if ( a->tag == TTAG_wght )
          a->name = (char*)"Weight";
        else if ( a->tag == TTAG_wdth )
          a->name = (char*)"Width";
        else if ( a->tag == TTAG_opsz )
          a->name = (char*)"OpticalSize";
        else if ( a->tag == TTAG_slnt )
          a->name = (char*)"Slant";
        else if ( a->tag == TTAG_ital )
          a->name = (char*)"Italic";

        next_name += 5;
        a++;
      }

      *master = mmvar;
    }

  Exit:
    return error;
  }


  static FT_Error
  tt_set_mm_blend( TT_Face    face,
                   FT_UInt    num_coords,
                   FT_Fixed*  coords,
                   FT_Bool    set_design_coords )
  {
    FT_Error    error = FT_Err_Ok;
    GX_Blend    blend;
    FT_MM_Var*  mmvar;
    FT_UInt     i;

    FT_Bool     all_design_coords = FALSE;

    FT_Memory   memory = face->root.memory;

    enum
    {
      mcvt_retain,
      mcvt_modify,
      mcvt_load

    } manageCvt;


    face->doblend = FALSE;

    if ( !face->blend )
    {
      if ( FT_SET_ERROR( TT_Get_MM_Var( face, NULL ) ) )
        goto Exit;
    }

    blend = face->blend;
    mmvar = blend->mmvar;

    if ( num_coords > mmvar->num_axis )
    {
      FT_TRACE2(( "TT_Set_MM_Blend:"
                  " only using first %d of %d coordinates\n",
                  mmvar->num_axis, num_coords ));
      num_coords = mmvar->num_axis;
    }

    FT_TRACE5(( "TT_Set_MM_Blend:\n" ));
    FT_TRACE5(( "  normalized design coordinates:\n" ));

    for ( i = 0; i < num_coords; i++ )
    {
      FT_TRACE5(( "    %.5f\n", (double)coords[i] / 65536 ));
      if ( coords[i] < -0x00010000L || coords[i] > 0x00010000L )
      {
        FT_TRACE1(( "TT_Set_MM_Blend: normalized design coordinate %.5f\n",
                    (double)coords[i] / 65536 ));
        FT_TRACE1(( "                 is out of range [-1;1]\n" ));
        error = FT_THROW( Invalid_Argument );
        goto Exit;
      }
    }

    FT_TRACE5(( "\n" ));

    if ( !face->is_cff2 && !blend->glyphoffsets )
    {
      /* While a missing 'gvar' table is acceptable, for example for */
      /* fonts that only vary metrics information or 'COLR' v1       */
      /* `PaintVar*` tables, an incorrect SFNT table offset or size  */
      /* for 'gvar', or an inconsistent 'gvar' table is not.         */
      error = ft_var_load_gvar( face );
      if ( error != FT_Err_Table_Missing && error != FT_Err_Ok )
        goto Exit;
      error = FT_Err_Ok;
    }

    if ( !blend->coords )
    {
      if ( FT_NEW_ARRAY( blend->coords, mmvar->num_axis ) )
        goto Exit;

      /* the first time we have to compute all design coordinates */
      all_design_coords = TRUE;
    }

    if ( !blend->normalizedcoords )
    {
      if ( FT_NEW_ARRAY( blend->normalizedcoords, mmvar->num_axis ) )
        goto Exit;

      manageCvt = mcvt_modify;

      /* If we have not set the blend coordinates before this, then the  */
      /* cvt table will still be what we read from the `cvt ' table and  */
      /* we don't need to reload it.  We may need to change it though... */
    }
    else
    {
      FT_Bool    have_diff = 0;
      FT_UInt    j;
      FT_Fixed*  c;
      FT_Fixed*  n;


      manageCvt = mcvt_retain;

      for ( i = 0; i < num_coords; i++ )
      {
        if ( blend->normalizedcoords[i] != coords[i] )
        {
          manageCvt = mcvt_load;
          have_diff = 1;
          break;
        }
      }

      if ( FT_IS_NAMED_INSTANCE( FT_FACE( face ) ) )
      {
        FT_UInt  instance_index = (FT_UInt)face->root.face_index >> 16;


        c = blend->normalizedcoords + i;
        n = blend->normalized_stylecoords            +
            ( instance_index - 1 ) * mmvar->num_axis +
            i;

        for ( j = i; j < mmvar->num_axis; j++, n++, c++ )
          if ( *c != *n )
            have_diff = 1;
      }
      else
      {
        c = blend->normalizedcoords + i;
        for ( j = i; j < mmvar->num_axis; j++, c++ )
          if ( *c != 0 )
            have_diff = 1;
      }

      /* return value -1 indicates `no change' */
      if ( !have_diff )
      {
        face->doblend = TRUE;

        return -1;
      }

      for ( ; i < mmvar->num_axis; i++ )
      {
        if ( blend->normalizedcoords[i] != 0 )
        {
          manageCvt = mcvt_load;
          break;
        }
      }

      /* If we don't change the blend coords then we don't need to do  */
      /* anything to the cvt table.  It will be correct.  Otherwise we */
      /* no longer have the original cvt (it was modified when we set  */
      /* the blend last time), so we must reload and then modify it.   */
    }

    blend->num_axis = mmvar->num_axis;
    if ( coords )
      FT_MEM_COPY( blend->normalizedcoords,
                   coords,
                   num_coords * sizeof ( FT_Fixed ) );

    if ( set_design_coords )
      ft_var_to_design( face,
                        all_design_coords ? blend->num_axis : num_coords,
                        blend->normalizedcoords,
                        blend->coords );

    face->doblend = TRUE;

    if ( face->cvt )
    {
      switch ( manageCvt )
      {
      case mcvt_load:
        /* The cvt table has been loaded already; every time we change the */
        /* blend we may need to reload and remodify the cvt table.         */
        FT_FREE( face->cvt );

        error = tt_face_load_cvt( face, face->root.stream );
        break;

      case mcvt_modify:
        /* The original cvt table is in memory.  All we need to do is */
        /* apply the `cvar' table (if any).                           */
        error = tt_face_vary_cvt( face, face->root.stream );
        break;

      case mcvt_retain:
        /* The cvt table is correct for this set of coordinates. */
        break;
      }
    }

    /* enforce recomputation of the PostScript name; */
    FT_FREE( face->postscript_name );

  Exit:
    return error;
  }


  /**************************************************************************
   *
   * @Function:
   *   TT_Set_MM_Blend
   *
   * @Description:
   *   Set the blend (normalized) coordinates for this instance of the
   *   font.  Check that the `gvar' table is reasonable and does some
   *   initial preparation.
   *
   * @InOut:
   *   face ::
   *     The font.
   *     Initialize the blend structure with `gvar' data.
   *
   * @Input:
   *   num_coords ::
   *     The number of available coordinates.  If it is
   *     larger than the number of axes, ignore the excess
   *     values.  If it is smaller than the number of axes,
   *     use the default value (0) for the remaining axes.
   *
   *   coords ::
   *     An array of `num_coords', each between [-1,1].
   *
   * @Return:
   *   FreeType error code.  0 means success.
   */
  FT_LOCAL_DEF( FT_Error )
  TT_Set_MM_Blend( TT_Face    face,
                   FT_UInt    num_coords,
                   FT_Fixed*  coords )
  {
    FT_Error  error;


    error = tt_set_mm_blend( face, num_coords, coords, 1 );
    if ( error )
      return error;

    if ( num_coords )
      face->root.face_flags |= FT_FACE_FLAG_VARIATION;
    else
      face->root.face_flags &= ~FT_FACE_FLAG_VARIATION;

    return FT_Err_Ok;
  }


  /**************************************************************************
   *
   * @Function:
   *   TT_Get_MM_Blend
   *
   * @Description:
   *   Get the blend (normalized) coordinates for this instance of the
   *   font.
   *
   * @InOut:
   *   face ::
   *     The font.
   *     Initialize the blend structure with `gvar' data.
   *
   * @Input:
   *   num_coords ::
   *     The number of available coordinates.  If it is
   *     larger than the number of axes, set the excess
   *     values to 0.
   *
   *   coords ::
   *     An array of `num_coords', each between [-1,1].
   *
   * @Return:
   *   FreeType error code.  0 means success.
   */
  FT_LOCAL_DEF( FT_Error )
  TT_Get_MM_Blend( TT_Face    face,
                   FT_UInt    num_coords,
                   FT_Fixed*  coords )
  {
    FT_Error  error = FT_Err_Ok;
    GX_Blend  blend;
    FT_UInt   i, nc;


    if ( !face->blend )
    {
      if ( FT_SET_ERROR( TT_Get_MM_Var( face, NULL ) ) )
        return error;
    }

    blend = face->blend;

    if ( !blend->coords )
    {
      /* select default instance coordinates */
      /* if no instance is selected yet      */
      if ( FT_SET_ERROR( tt_set_mm_blend( face, 0, NULL, 1 ) ) )
        return error;
    }

    nc = num_coords;
    if ( num_coords > blend->num_axis )
    {
      FT_TRACE2(( "TT_Get_MM_Blend:"
                  " only using first %d of %d coordinates\n",
                  blend->num_axis, num_coords ));
      nc = blend->num_axis;
    }

    if ( face->doblend )
    {
      for ( i = 0; i < nc; i++ )
        coords[i] = blend->normalizedcoords[i];
    }
    else
    {
      for ( i = 0; i < nc; i++ )
        coords[i] = 0;
    }

    for ( ; i < num_coords; i++ )
      coords[i] = 0;

    return FT_Err_Ok;
  }


  /**************************************************************************
   *
   * @Function:
   *   TT_Set_Var_Design
   *
   * @Description:
   *   Set the coordinates for the instance, measured in the user
   *   coordinate system.  Parse the `avar' table (if present) to convert
   *   from user to normalized coordinates.
   *
   * @InOut:
   *   face ::
   *     The font face.
   *     Initialize the blend struct with `gvar' data.
   *
   * @Input:
   *   num_coords ::
   *     The number of available coordinates.  If it is
   *     larger than the number of axes, ignore the excess
   *     values.  If it is smaller than the number of axes,
   *     use the default values for the remaining axes.
   *
   *   coords ::
   *     A coordinate array with `num_coords' elements.
   *
   * @Return:
   *   FreeType error code.  0 means success.
   */
  FT_LOCAL_DEF( FT_Error )
  TT_Set_Var_Design( TT_Face    face,
                     FT_UInt    num_coords,
                     FT_Fixed*  coords )
  {
    FT_Error    error  = FT_Err_Ok;
    GX_Blend    blend;
    FT_MM_Var*  mmvar;
    FT_UInt     i;
    FT_Memory   memory = face->root.memory;

    FT_Fixed*  c;
    FT_Fixed*  n;
    FT_Fixed*  normalized = NULL;

    FT_Bool  have_diff = 0;


    if ( !face->blend )
    {
      if ( FT_SET_ERROR( TT_Get_MM_Var( face, NULL ) ) )
        goto Exit;
    }

    blend = face->blend;
    mmvar = blend->mmvar;

    if ( num_coords > mmvar->num_axis )
    {
      FT_TRACE2(( "TT_Set_Var_Design:"
                  " only using first %d of %d coordinates\n",
                  mmvar->num_axis, num_coords ));
      num_coords = mmvar->num_axis;
    }

    if ( !blend->coords )
    {
      if ( FT_NEW_ARRAY( blend->coords, mmvar->num_axis ) )
        goto Exit;
    }

    c = blend->coords;
    n = coords;
    for ( i = 0; i < num_coords; i++, n++, c++ )
    {
      if ( *c != *n )
      {
        *c        = *n;
        have_diff = 1;
      }
    }

    if ( FT_IS_NAMED_INSTANCE( FT_FACE( face ) ) )
    {
      FT_UInt              instance_index;
      FT_Var_Named_Style*  named_style;


      instance_index = (FT_UInt)face->root.face_index >> 16;
      named_style    = mmvar->namedstyle + instance_index - 1;

      n = named_style->coords + num_coords;
      for ( ; i < mmvar->num_axis; i++, n++, c++ )
      {
        if ( *c != *n )
        {
          *c        = *n;
          have_diff = 1;
        }
      }
    }
    else
    {
      FT_Var_Axis*  a;


      a = mmvar->axis + num_coords;
      for ( ; i < mmvar->num_axis; i++, a++, c++ )
      {
        if ( *c != a->def )
        {
          *c        = a->def;
          have_diff = 1;
        }
      }
    }

    /* return value -1 indicates `no change';                      */
    /* we can exit early if `normalizedcoords' is already computed */
    if ( blend->normalizedcoords && !have_diff )
      return -1;

    if ( FT_NEW_ARRAY( normalized, mmvar->num_axis ) )
      goto Exit;

    if ( !face->blend->avar_loaded )
      ft_var_load_avar( face );

    FT_TRACE5(( "TT_Set_Var_Design:\n" ));
    FT_TRACE5(( "  normalized design coordinates:\n" ));
    ft_var_to_normalized( face, num_coords, blend->coords, normalized );

    error = tt_set_mm_blend( face, mmvar->num_axis, normalized, 0 );
    if ( error )
      goto Exit;

    if ( num_coords )
      face->root.face_flags |= FT_FACE_FLAG_VARIATION;
    else
      face->root.face_flags &= ~FT_FACE_FLAG_VARIATION;

  Exit:
    FT_FREE( normalized );
    return error;
  }


  /**************************************************************************
   *
   * @Function:
   *   TT_Get_Var_Design
   *
   * @Description:
   *   Get the design coordinates of the currently selected interpolated
   *   font.
   *
   * @Input:
   *   face ::
   *     A handle to the source face.
   *
   *   num_coords ::
   *     The number of design coordinates to retrieve.  If it
   *     is larger than the number of axes, set the excess
   *     values to~0.
   *
   * @Output:
   *   coords ::
   *     The design coordinates array.
   *
   * @Return:
   *   FreeType error code.  0~means success.
   */
  FT_LOCAL_DEF( FT_Error )
  TT_Get_Var_Design( TT_Face    face,
                     FT_UInt    num_coords,
                     FT_Fixed*  coords )
  {
    FT_Error  error = FT_Err_Ok;
    GX_Blend  blend;
    FT_UInt   i, nc;


    if ( !face->blend )
    {
      if ( FT_SET_ERROR( TT_Get_MM_Var( face, NULL ) ) )
        return error;
    }

    blend = face->blend;

    if ( !blend->coords )
    {
      /* select default instance coordinates */
      /* if no instance is selected yet      */
      if ( FT_SET_ERROR( tt_set_mm_blend( face, 0, NULL, 1 ) ) )
        return error;
    }

    nc = num_coords;
    if ( num_coords > blend->num_axis )
    {
      FT_TRACE2(( "TT_Get_Var_Design:"
                  " only using first %d of %d coordinates\n",
                  blend->num_axis, num_coords ));
      nc = blend->num_axis;
    }

    if ( face->doblend )
    {
      for ( i = 0; i < nc; i++ )
        coords[i] = blend->coords[i];
    }
    else
    {
      for ( i = 0; i < nc; i++ )
        coords[i] = 0;
    }

    for ( ; i < num_coords; i++ )
      coords[i] = 0;

    return FT_Err_Ok;
  }


  /**************************************************************************
   *
   * @Function:
   *   TT_Set_Named_Instance
   *
   * @Description:
   *   Set the given named instance, also resetting any further
   *   variation.
   *
   * @Input:
   *   face ::
   *     A handle to the source face.
   *
   *   instance_index ::
   *     The instance index, starting with value 1.
   *     Value 0 indicates to not use an instance.
   *
   * @Return:
   *   FreeType error code.  0~means success.
   */
  FT_LOCAL_DEF( FT_Error )
  TT_Set_Named_Instance( TT_Face  face,
                         FT_UInt  instance_index )
  {
    FT_Error    error;
    GX_Blend    blend;
    FT_MM_Var*  mmvar;

    FT_UInt  num_instances;


    if ( !face->blend )
    {
      if ( FT_SET_ERROR( TT_Get_MM_Var( face, NULL ) ) )
        goto Exit;
    }

    blend = face->blend;
    mmvar = blend->mmvar;

    num_instances = (FT_UInt)face->root.style_flags >> 16;

    /* `instance_index' starts with value 1, thus `>' */
    if ( instance_index > num_instances )
    {
      error = FT_ERR( Invalid_Argument );
      goto Exit;
    }

    if ( instance_index > 0 )
    {
      FT_Memory     memory = face->root.memory;
      SFNT_Service  sfnt   = (SFNT_Service)face->sfnt;

      FT_Var_Named_Style*  named_style;
      FT_String*           style_name;


      named_style = mmvar->namedstyle + instance_index - 1;

      error = sfnt->get_name( face,
                              (FT_UShort)named_style->strid,
                              &style_name );
      if ( error )
        goto Exit;

      /* set (or replace) style name */
      FT_FREE( face->root.style_name );
      face->root.style_name = style_name;

      /* finally, select the named instance */
      error = TT_Set_Var_Design( face,
                                 mmvar->num_axis,
                                 named_style->coords );
      if ( error )
      {
        /* internal error code -1 means `no change' */
        if ( error == -1 )
          error = FT_Err_Ok;
        goto Exit;
      }
    }
    else
      error = TT_Set_Var_Design( face, 0, NULL );

    face->root.face_index  = ( instance_index << 16 )             |
                             ( face->root.face_index & 0xFFFFL );
    face->root.face_flags &= ~FT_FACE_FLAG_VARIATION;

  Exit:
    return error;
  }


  /*************************************************************************/
  /*************************************************************************/
  /*****                                                               *****/
  /*****                     GX VAR PARSING ROUTINES                   *****/
  /*****                                                               *****/
  /*************************************************************************/
  /*************************************************************************/


#ifdef TT_CONFIG_OPTION_BYTECODE_INTERPRETER

  static FT_Error
  tt_cvt_ready_iterator( FT_ListNode  node,
                         void*        user )
  {
    TT_Size  size = (TT_Size)node->data;

    FT_UNUSED( user );


    size->cvt_ready = -1;

    return FT_Err_Ok;
  }

#endif /* TT_CONFIG_OPTION_BYTECODE_INTERPRETER */



  /**************************************************************************
   *
   * @Function:
   *   tt_face_vary_cvt
   *
   * @Description:
   *   Modify the loaded cvt table according to the `cvar' table and the
   *   font's blend.
   *
   * @InOut:
   *   face ::
   *     A handle to the target face object.
   *
   * @Input:
   *   stream ::
   *     A handle to the input stream.
   *
   * @Return:
   *   FreeType error code.  0 means success.
   *
   *   Most errors are ignored.  It is perfectly valid not to have a
   *   `cvar' table even if there is a `gvar' and `fvar' table.
   */
  FT_LOCAL_DEF( FT_Error )
  tt_face_vary_cvt( TT_Face    face,
                    FT_Stream  stream )
  {
#ifdef TT_CONFIG_OPTION_BYTECODE_INTERPRETER

    FT_Error   error;
    FT_Memory  memory = stream->memory;

    FT_Face  root = &face->root;

    FT_ULong  table_start;
    FT_ULong  table_len;

    FT_UInt   tupleCount;
    FT_ULong  offsetToData;

    FT_ULong  here;
    FT_UInt   i, j;

    FT_Fixed*  tuple_coords    = NULL;
    FT_Fixed*  im_start_coords = NULL;
    FT_Fixed*  im_end_coords   = NULL;

    GX_Blend  blend = face->blend;

    FT_UInt  point_count;
    FT_UInt  spoint_count = 0;

    FT_UShort*  sharedpoints = NULL;
    FT_UShort*  localpoints  = NULL;
    FT_UShort*  points;

    FT_Fixed*  deltas     = NULL;
    FT_Fixed*  cvt_deltas = NULL;


    FT_TRACE2(( "CVAR " ));

    if ( !blend )
    {
      FT_TRACE2(( "\n" ));
      FT_TRACE2(( "tt_face_vary_cvt: no blend specified\n" ));
      error = FT_Err_Ok;
      goto Exit;
    }

    if ( !face->cvt )
    {
      FT_TRACE2(( "\n" ));
      FT_TRACE2(( "tt_face_vary_cvt: no `cvt ' table\n" ));
      error = FT_Err_Ok;
      goto Exit;
    }

    error = face->goto_table( face, TTAG_cvar, stream, &table_len );
    if ( error )
    {
      FT_TRACE2(( "is missing\n" ));

      error = FT_Err_Ok;
      goto Exit;
    }

    if ( FT_FRAME_ENTER( table_len ) )
    {
      error = FT_Err_Ok;
      goto Exit;
    }

    table_start = FT_Stream_FTell( stream );
    if ( FT_GET_LONG() != 0x00010000L )
    {
      FT_TRACE2(( "bad table version\n" ));

      error = FT_Err_Ok;
      goto FExit;
    }

    FT_TRACE2(( "loaded\n" ));

    if ( FT_NEW_ARRAY( tuple_coords, blend->num_axis )    ||
         FT_NEW_ARRAY( im_start_coords, blend->num_axis ) ||
         FT_NEW_ARRAY( im_end_coords, blend->num_axis )   )
      goto FExit;

    tupleCount   = FT_GET_USHORT();
    offsetToData = FT_GET_USHORT();

    /* rough sanity test */
    if ( offsetToData + ( tupleCount & GX_TC_TUPLE_COUNT_MASK ) * 4 >
           table_len )
    {
      FT_TRACE2(( "tt_face_vary_cvt:"
                  " invalid CVT variation array header\n" ));

      error = FT_THROW( Invalid_Table );
      goto FExit;
    }

    offsetToData += table_start;

    if ( tupleCount & GX_TC_TUPLES_SHARE_POINT_NUMBERS )
    {
      here = FT_Stream_FTell( stream );

      FT_Stream_SeekSet( stream, offsetToData );

      sharedpoints = ft_var_readpackedpoints( stream,
                                              table_len,
                                              &spoint_count );
      offsetToData = FT_Stream_FTell( stream );

      FT_Stream_SeekSet( stream, here );
    }

    FT_TRACE5(( "cvar: there %s %d tuple%s:\n",
                ( tupleCount & GX_TC_TUPLE_COUNT_MASK ) == 1 ? "is" : "are",
                tupleCount & GX_TC_TUPLE_COUNT_MASK,
                ( tupleCount & GX_TC_TUPLE_COUNT_MASK ) == 1 ? "" : "s" ));

    if ( FT_NEW_ARRAY( cvt_deltas, face->cvt_size ) )
      goto FExit;

    for ( i = 0; i < ( tupleCount & GX_TC_TUPLE_COUNT_MASK ); i++ )
    {
      FT_UInt   tupleDataSize;
      FT_UInt   tupleIndex;
      FT_Fixed  apply;


      FT_TRACE6(( "  tuple %d:\n", i ));

      tupleDataSize = FT_GET_USHORT();
      tupleIndex    = FT_GET_USHORT();

      if ( tupleIndex & GX_TI_EMBEDDED_TUPLE_COORD )
      {
        for ( j = 0; j < blend->num_axis; j++ )
          tuple_coords[j] = FT_fdot14ToFixed( FT_GET_SHORT() );
      }
      else if ( ( tupleIndex & GX_TI_TUPLE_INDEX_MASK ) >= blend->tuplecount )
      {
        FT_TRACE2(( "tt_face_vary_cvt:"
                    " invalid tuple index\n" ));

        error = FT_THROW( Invalid_Table );
        goto FExit;
      }
      else
      {
        if ( !blend->tuplecoords )
        {
          FT_TRACE2(( "tt_face_vary_cvt:"
                      " no valid tuple coordinates available\n" ));

          error = FT_THROW( Invalid_Table );
          goto FExit;
        }

        FT_MEM_COPY(
          tuple_coords,
          blend->tuplecoords +
            ( tupleIndex & GX_TI_TUPLE_INDEX_MASK ) * blend->num_axis,
          blend->num_axis * sizeof ( FT_Fixed ) );
      }

      if ( tupleIndex & GX_TI_INTERMEDIATE_TUPLE )
      {
        for ( j = 0; j < blend->num_axis; j++ )
          im_start_coords[j] = FT_fdot14ToFixed( FT_GET_SHORT() );
        for ( j = 0; j < blend->num_axis; j++ )
          im_end_coords[j] = FT_fdot14ToFixed( FT_GET_SHORT() );
      }

      apply = ft_var_apply_tuple( blend,
                                  (FT_UShort)tupleIndex,
                                  tuple_coords,
                                  im_start_coords,
                                  im_end_coords );

      if ( apply == 0 )              /* tuple isn't active for our blend */
      {
        offsetToData += tupleDataSize;
        continue;
      }

      here = FT_Stream_FTell( stream );

      FT_Stream_SeekSet( stream, offsetToData );

      if ( tupleIndex & GX_TI_PRIVATE_POINT_NUMBERS )
      {
        localpoints = ft_var_readpackedpoints( stream,
                                               table_len,
                                               &point_count );
        points      = localpoints;
      }
      else
      {
        localpoints = NULL;
        points      = sharedpoints;
        point_count = spoint_count;
      }

      deltas = ft_var_readpackeddeltas( stream,
                                        table_len,
                                        point_count == 0 ? face->cvt_size
                                                         : point_count );

      if ( !points || !deltas )
        ; /* failure, ignore it */

      else if ( localpoints == ALL_POINTS )
      {
#ifdef FT_DEBUG_LEVEL_TRACE
        int  count = 0;
#endif


        FT_TRACE7(( "    CVT deltas:\n" ));

        /* this means that there are deltas for every entry in cvt */
        for ( j = 0; j < face->cvt_size; j++ )
        {
          FT_Fixed  old_cvt_delta;


          old_cvt_delta = cvt_deltas[j];
          cvt_deltas[j] = old_cvt_delta + FT_MulFix( deltas[j], apply );

#ifdef FT_DEBUG_LEVEL_TRACE
          if ( old_cvt_delta != cvt_deltas[j] )
          {
            FT_TRACE7(( "      %d: %f -> %f\n",
                        j,
                        (double)( FT_fdot6ToFixed( face->cvt[j] ) +
                                    old_cvt_delta ) / 65536,
                        (double)( FT_fdot6ToFixed( face->cvt[j] ) +
                                    cvt_deltas[j] ) / 65536 ));
            count++;
          }
#endif
        }

#ifdef FT_DEBUG_LEVEL_TRACE
        if ( !count )
          FT_TRACE7(( "      none\n" ));
#endif
      }

      else
      {
#ifdef FT_DEBUG_LEVEL_TRACE
        int  count = 0;
#endif


        FT_TRACE7(( "    CVT deltas:\n" ));

        for ( j = 0; j < point_count; j++ )
        {
          int       pindex;
          FT_Fixed  old_cvt_delta;


          pindex = points[j];
          if ( (FT_ULong)pindex >= face->cvt_size )
            continue;

          old_cvt_delta      = cvt_deltas[pindex];
          cvt_deltas[pindex] = old_cvt_delta + FT_MulFix( deltas[j], apply );

#ifdef FT_DEBUG_LEVEL_TRACE
          if ( old_cvt_delta != cvt_deltas[pindex] )
          {
            FT_TRACE7(( "      %d: %f -> %f\n",
                        pindex,
                        (double)( FT_fdot6ToFixed( face->cvt[pindex] ) +
                                    old_cvt_delta ) / 65536,
                        (double)( FT_fdot6ToFixed( face->cvt[pindex] ) +
                                    cvt_deltas[pindex] ) / 65536 ));
            count++;
          }
#endif
        }

#ifdef FT_DEBUG_LEVEL_TRACE
        if ( !count )
          FT_TRACE7(( "      none\n" ));
#endif
      }

      if ( localpoints != ALL_POINTS )
        FT_FREE( localpoints );
      FT_FREE( deltas );

      offsetToData += tupleDataSize;

      FT_Stream_SeekSet( stream, here );
    }

    FT_TRACE5(( "\n" ));

    for ( i = 0; i < face->cvt_size; i++ )
      face->cvt[i] += FT_fixedToFdot6( cvt_deltas[i] );

  FExit:
    FT_FRAME_EXIT();

  Exit:
    if ( sharedpoints != ALL_POINTS )
      FT_FREE( sharedpoints );
    FT_FREE( tuple_coords );
    FT_FREE( im_start_coords );
    FT_FREE( im_end_coords );
    FT_FREE( cvt_deltas );

    /* iterate over all FT_Size objects and set `cvt_ready' to -1 */
    /* to trigger rescaling of all CVT values                     */
    FT_List_Iterate( &root->sizes_list,
                     tt_cvt_ready_iterator,
                     NULL );

    return error;

#else /* !TT_CONFIG_OPTION_BYTECODE_INTERPRETER */

    FT_UNUSED( face );
    FT_UNUSED( stream );

    return FT_Err_Ok;

#endif /* !TT_CONFIG_OPTION_BYTECODE_INTERPRETER */

  }


  /* Shift the original coordinates of all points between indices `p1' */
  /* and `p2', using the same difference as given by index `ref'.      */

  /* modeled after `af_iup_shift' */

  static void
  tt_delta_shift( int         p1,
                  int         p2,
                  int         ref,
                  FT_Vector*  in_points,
                  FT_Vector*  out_points )
  {
    int        p;
    FT_Vector  delta;


    delta.x = out_points[ref].x - in_points[ref].x;
    delta.y = out_points[ref].y - in_points[ref].y;

    if ( delta.x == 0 && delta.y == 0 )
      return;

    for ( p = p1; p < ref; p++ )
    {
      out_points[p].x += delta.x;
      out_points[p].y += delta.y;
    }

    for ( p = ref + 1; p <= p2; p++ )
    {
      out_points[p].x += delta.x;
      out_points[p].y += delta.y;
    }
  }


  /* Interpolate the original coordinates of all points with indices */
  /* between `p1' and `p2', using `ref1' and `ref2' as the reference */
  /* point indices.                                                  */

  /* modeled after `af_iup_interp', `_iup_worker_interpolate', and   */
  /* `Ins_IUP' with spec differences in handling ill-defined cases.  */
  static void
  tt_delta_interpolate( int         p1,
                        int         p2,
                        int         ref1,
                        int         ref2,
                        FT_Vector*  in_points,
                        FT_Vector*  out_points )
  {
    int  p, i;

    FT_Pos  out, in1, in2, out1, out2, d1, d2;


    if ( p1 > p2 )
      return;

    /* handle both horizontal and vertical coordinates */
    for ( i = 0; i <= 1; i++ )
    {
      /* shift array pointers so that we can access `foo.y' as `foo.x' */
      in_points  = (FT_Vector*)( (FT_Pos*)in_points + i );
      out_points = (FT_Vector*)( (FT_Pos*)out_points + i );

      if ( in_points[ref1].x > in_points[ref2].x )
      {
        p    = ref1;
        ref1 = ref2;
        ref2 = p;
      }

      in1  = in_points[ref1].x;
      in2  = in_points[ref2].x;
      out1 = out_points[ref1].x;
      out2 = out_points[ref2].x;
      d1   = out1 - in1;
      d2   = out2 - in2;

      /* If the reference points have the same coordinate but different */
      /* delta, inferred delta is zero.  Otherwise interpolate.         */
      if ( in1 != in2 || out1 == out2 )
      {
        FT_Fixed  scale = in1 != in2 ? FT_DivFix( out2 - out1, in2 - in1 )
                                     : 0;


        for ( p = p1; p <= p2; p++ )
        {
          out = in_points[p].x;

          if ( out <= in1 )
            out += d1;
          else if ( out >= in2 )
            out += d2;
          else
            out = out1 + FT_MulFix( out - in1, scale );

          out_points[p].x = out;
        }
      }
    }
  }


  /* Interpolate points without delta values, similar to */
  /* the `IUP' hinting instruction.                      */

  /* modeled after `Ins_IUP */

  static void
  tt_interpolate_deltas( FT_Outline*  outline,
                         FT_Vector*   out_points,
                         FT_Vector*   in_points,
                         FT_Bool*     has_delta )
  {
    FT_Int  first_point;
    FT_Int  end_point;

    FT_Int  first_delta;
    FT_Int  cur_delta;

    FT_Int    point;
    FT_Short  contour;


    /* ignore empty outlines */
    if ( !outline->n_contours )
      return;

    contour = 0;
    point   = 0;

    do
    {
      end_point   = outline->contours[contour];
      first_point = point;

      /* search first point that has a delta */
      while ( point <= end_point && !has_delta[point] )
        point++;

      if ( point <= end_point )
      {
        first_delta = point;
        cur_delta   = point;

        point++;

        while ( point <= end_point )
        {
          /* search next point that has a delta  */
          /* and interpolate intermediate points */
          if ( has_delta[point] )
          {
            tt_delta_interpolate( cur_delta + 1,
                                  point - 1,
                                  cur_delta,
                                  point,
                                  in_points,
                                  out_points );
            cur_delta = point;
          }

          point++;
        }

        /* shift contour if we only have a single delta */
        if ( cur_delta == first_delta )
          tt_delta_shift( first_point,
                          end_point,
                          cur_delta,
                          in_points,
                          out_points );
        else
        {
          /* otherwise handle remaining points       */
          /* at the end and beginning of the contour */
          tt_delta_interpolate( cur_delta + 1,
                                end_point,
                                cur_delta,
                                first_delta,
                                in_points,
                                out_points );

          if ( first_delta > 0 )
            tt_delta_interpolate( first_point,
                                  first_delta - 1,
                                  cur_delta,
                                  first_delta,
                                  in_points,
                                  out_points );
        }
      }
      contour++;

    } while ( contour < outline->n_contours );
  }


  /**************************************************************************
   *
   * @Function:
   *   TT_Vary_Apply_Glyph_Deltas
   *
   * @Description:
   *   Apply the appropriate deltas to the current glyph.
   *
   * @InOut:
   *   loader ::
   *     A handle to the loader object.
   *
   *   outline ::
   *     The outline to change, with appended phantom points.
   *
   * @Output:
   *   unrounded ::
   *     An array with `n_points' elements that is filled with unrounded
   *     point coordinates (in 26.6 format).
   *
   * @Return:
   *   FreeType error code.  0 means success.
   */
  FT_LOCAL_DEF( FT_Error )
  TT_Vary_Apply_Glyph_Deltas( TT_Loader    loader,
                              FT_Outline*  outline,
                              FT_Vector*   unrounded )
  {
    FT_Error   error;
    TT_Face    face        = loader->face;
    FT_Stream  stream      = face->root.stream;
    FT_Memory  memory      = stream->memory;
    FT_UInt    glyph_index = loader->glyph_index;
    FT_UInt    n_points    = (FT_UInt)outline->n_points + 4;

    FT_Vector*  points_org = NULL;  /* coordinates in 16.16 format */
    FT_Vector*  points_out = NULL;  /* coordinates in 16.16 format */
    FT_Bool*    has_delta  = NULL;

    FT_ULong  glyph_start;

    FT_UInt   tupleCount;
    FT_ULong  offsetToData;
    FT_ULong  dataSize;

    FT_ULong  here;
    FT_UInt   i, j;

    FT_Fixed*  tuple_coords    = NULL;
    FT_Fixed*  im_start_coords = NULL;
    FT_Fixed*  im_end_coords   = NULL;

    GX_Blend  blend = face->blend;

    FT_UInt  point_count;
    FT_UInt  spoint_count = 0;

    FT_UShort*  sharedpoints = NULL;
    FT_UShort*  localpoints  = NULL;
    FT_UShort*  points;

    FT_Fixed*  deltas_x       = NULL;
    FT_Fixed*  deltas_y       = NULL;
    FT_Fixed*  point_deltas_x = NULL;
    FT_Fixed*  point_deltas_y = NULL;


    if ( !face->doblend || !blend )
      return FT_THROW( Invalid_Argument );

    for ( i = 0; i < n_points; i++ )
    {
      unrounded[i].x = INT_TO_F26DOT6( outline->points[i].x );
      unrounded[i].y = INT_TO_F26DOT6( outline->points[i].y );
    }

    if ( glyph_index >= blend->gv_glyphcnt      ||
         blend->glyphoffsets[glyph_index] ==
           blend->glyphoffsets[glyph_index + 1] )
    {
      FT_TRACE2(( "TT_Vary_Apply_Glyph_Deltas:"
                  " no variation data for glyph %d\n", glyph_index ));
      return FT_Err_Ok;
    }

    if ( FT_NEW_ARRAY( points_org, n_points ) ||
         FT_NEW_ARRAY( points_out, n_points ) ||
         FT_NEW_ARRAY( has_delta, n_points )  )
      goto Fail1;

    dataSize = blend->glyphoffsets[glyph_index + 1] -
                 blend->glyphoffsets[glyph_index];

    if ( FT_STREAM_SEEK( blend->glyphoffsets[glyph_index] ) ||
         FT_FRAME_ENTER( dataSize )                         )
      goto Fail1;

    glyph_start = FT_Stream_FTell( stream );

    /* each set of glyph variation data is formatted similarly to `cvar' */

    if ( FT_NEW_ARRAY( tuple_coords, blend->num_axis )    ||
         FT_NEW_ARRAY( im_start_coords, blend->num_axis ) ||
         FT_NEW_ARRAY( im_end_coords, blend->num_axis )   )
      goto Fail2;

    tupleCount   = FT_GET_USHORT();
    offsetToData = FT_GET_USHORT();

    /* rough sanity test */
    if ( offsetToData > dataSize                                ||
         ( tupleCount & GX_TC_TUPLE_COUNT_MASK ) * 4 > dataSize )
    {
      FT_TRACE2(( "TT_Vary_Apply_Glyph_Deltas:"
                  " invalid glyph variation array header\n" ));

      error = FT_THROW( Invalid_Table );
      goto Fail2;
    }

    offsetToData += glyph_start;

    if ( tupleCount & GX_TC_TUPLES_SHARE_POINT_NUMBERS )
    {
      here = FT_Stream_FTell( stream );

      FT_Stream_SeekSet( stream, offsetToData );

      sharedpoints = ft_var_readpackedpoints( stream,
                                              blend->gvar_size,
                                              &spoint_count );
      offsetToData = FT_Stream_FTell( stream );

      FT_Stream_SeekSet( stream, here );
    }

    FT_TRACE5(( "gvar: there %s %d tuple%s:\n",
                ( tupleCount & GX_TC_TUPLE_COUNT_MASK ) == 1 ? "is" : "are",
                tupleCount & GX_TC_TUPLE_COUNT_MASK,
                ( tupleCount & GX_TC_TUPLE_COUNT_MASK ) == 1 ? "" : "s" ));

    if ( FT_NEW_ARRAY( point_deltas_x, n_points ) ||
         FT_NEW_ARRAY( point_deltas_y, n_points ) )
      goto Fail3;

    for ( j = 0; j < n_points; j++ )
    {
      points_org[j].x = FT_intToFixed( outline->points[j].x );
      points_org[j].y = FT_intToFixed( outline->points[j].y );
    }

    for ( i = 0; i < ( tupleCount & GX_TC_TUPLE_COUNT_MASK ); i++ )
    {
      FT_UInt   tupleDataSize;
      FT_UInt   tupleIndex;
      FT_Fixed  apply;


      FT_TRACE6(( "  tuple %d:\n", i ));

      tupleDataSize = FT_GET_USHORT();
      tupleIndex    = FT_GET_USHORT();

      if ( tupleIndex & GX_TI_EMBEDDED_TUPLE_COORD )
      {
        for ( j = 0; j < blend->num_axis; j++ )
          tuple_coords[j] = FT_fdot14ToFixed( FT_GET_SHORT() );
      }
      else if ( ( tupleIndex & GX_TI_TUPLE_INDEX_MASK ) >= blend->tuplecount )
      {
        FT_TRACE2(( "TT_Vary_Apply_Glyph_Deltas:"
                    " invalid tuple index\n" ));

        error = FT_THROW( Invalid_Table );
        goto Fail3;
      }
      else
        FT_MEM_COPY(
          tuple_coords,
          blend->tuplecoords +
            ( tupleIndex & GX_TI_TUPLE_INDEX_MASK ) * blend->num_axis,
          blend->num_axis * sizeof ( FT_Fixed ) );

      if ( tupleIndex & GX_TI_INTERMEDIATE_TUPLE )
      {
        for ( j = 0; j < blend->num_axis; j++ )
          im_start_coords[j] = FT_fdot14ToFixed( FT_GET_SHORT() );
        for ( j = 0; j < blend->num_axis; j++ )
          im_end_coords[j] = FT_fdot14ToFixed( FT_GET_SHORT() );
      }

      apply = ft_var_apply_tuple( blend,
                                  (FT_UShort)tupleIndex,
                                  tuple_coords,
                                  im_start_coords,
                                  im_end_coords );

      if ( apply == 0 )              /* tuple isn't active for our blend */
      {
        offsetToData += tupleDataSize;
        continue;
      }

      here = FT_Stream_FTell( stream );

      FT_Stream_SeekSet( stream, offsetToData );

      if ( tupleIndex & GX_TI_PRIVATE_POINT_NUMBERS )
      {
        localpoints = ft_var_readpackedpoints( stream,
                                               blend->gvar_size,
                                               &point_count );
        points      = localpoints;
      }
      else
      {
        points      = sharedpoints;
        point_count = spoint_count;
      }

      deltas_x = ft_var_readpackeddeltas( stream,
                                          blend->gvar_size,
                                          point_count == 0 ? n_points
                                                           : point_count );
      deltas_y = ft_var_readpackeddeltas( stream,
                                          blend->gvar_size,
                                          point_count == 0 ? n_points
                                                           : point_count );

      if ( !points || !deltas_y || !deltas_x )
        ; /* failure, ignore it */

      else if ( points == ALL_POINTS )
      {
#ifdef FT_DEBUG_LEVEL_TRACE
        int  count = 0;
#endif


        FT_TRACE7(( "    point deltas:\n" ));

        /* this means that there are deltas for every point in the glyph */
        for ( j = 0; j < n_points; j++ )
        {
          FT_Fixed  old_point_delta_x = point_deltas_x[j];
          FT_Fixed  old_point_delta_y = point_deltas_y[j];

          FT_Fixed  point_delta_x = FT_MulFix( deltas_x[j], apply );
          FT_Fixed  point_delta_y = FT_MulFix( deltas_y[j], apply );


          point_deltas_x[j] = old_point_delta_x + point_delta_x;
          point_deltas_y[j] = old_point_delta_y + point_delta_y;

#ifdef FT_DEBUG_LEVEL_TRACE
          if ( point_delta_x || point_delta_y )
          {
            FT_TRACE7(( "      %d: (%f, %f) -> (%f, %f)\n",
                        j,
                        (double)( FT_intToFixed( outline->points[j].x ) +
                                    old_point_delta_x ) / 65536,
                        (double)( FT_intToFixed( outline->points[j].y ) +
                                    old_point_delta_y ) / 65536,
                        (double)( FT_intToFixed( outline->points[j].x ) +
                                    point_deltas_x[j] ) / 65536,
                        (double)( FT_intToFixed( outline->points[j].y ) +
                                    point_deltas_y[j] ) / 65536 ));
            count++;
          }
#endif
        }

#ifdef FT_DEBUG_LEVEL_TRACE
        if ( !count )
          FT_TRACE7(( "      none\n" ));
#endif
      }

      else
      {
#ifdef FT_DEBUG_LEVEL_TRACE
        int  count = 0;
#endif


        /* we have to interpolate the missing deltas similar to the */
        /* IUP bytecode instruction                                 */
        for ( j = 0; j < n_points; j++ )
        {
          has_delta[j]  = FALSE;
          points_out[j] = points_org[j];
        }

        for ( j = 0; j < point_count; j++ )
        {
          FT_UShort  idx = points[j];


          if ( idx >= n_points )
            continue;

          has_delta[idx] = TRUE;

          points_out[idx].x += FT_MulFix( deltas_x[j], apply );
          points_out[idx].y += FT_MulFix( deltas_y[j], apply );
        }

        /* no need to handle phantom points here,      */
        /* since solitary points can't be interpolated */
        tt_interpolate_deltas( outline,
                               points_out,
                               points_org,
                               has_delta );

        FT_TRACE7(( "    point deltas:\n" ));

        for ( j = 0; j < n_points; j++ )
        {
          FT_Fixed  old_point_delta_x = point_deltas_x[j];
          FT_Fixed  old_point_delta_y = point_deltas_y[j];

          FT_Pos  point_delta_x = points_out[j].x - points_org[j].x;
          FT_Pos  point_delta_y = points_out[j].y - points_org[j].y;


          point_deltas_x[j] = old_point_delta_x + point_delta_x;
          point_deltas_y[j] = old_point_delta_y + point_delta_y;

#ifdef FT_DEBUG_LEVEL_TRACE
          if ( point_delta_x || point_delta_y )
          {
            FT_TRACE7(( "      %d: (%f, %f) -> (%f, %f)\n",
                        j,
                        (double)( FT_intToFixed( outline->points[j].x ) +
                                    old_point_delta_x ) / 65536,
                        (double)( FT_intToFixed( outline->points[j].y ) +
                                    old_point_delta_y ) / 65536,
                        (double)( FT_intToFixed( outline->points[j].x ) +
                                    point_deltas_x[j] ) / 65536,
                        (double)( FT_intToFixed( outline->points[j].y ) +
                                    point_deltas_y[j] ) / 65536 ));
            count++;
          }
#endif
        }

#ifdef FT_DEBUG_LEVEL_TRACE
        if ( !count )
          FT_TRACE7(( "      none\n" ));
#endif
      }

      if ( localpoints != ALL_POINTS )
        FT_FREE( localpoints );
      FT_FREE( deltas_x );
      FT_FREE( deltas_y );

      offsetToData += tupleDataSize;

      FT_Stream_SeekSet( stream, here );
    }

    FT_TRACE5(( "\n" ));

    /* To avoid double adjustment of advance width or height, */
    /* do not move phantom points if there is HVAR or VVAR    */
    /* support, respectively.                                 */
    if ( face->variation_support & TT_FACE_FLAG_VAR_HADVANCE )
    {
      point_deltas_x[n_points - 4] = 0;
      point_deltas_y[n_points - 4] = 0;
      point_deltas_x[n_points - 3] = 0;
      point_deltas_y[n_points - 3] = 0;
    }
    if ( face->variation_support & TT_FACE_FLAG_VAR_VADVANCE )
    {
      point_deltas_x[n_points - 2] = 0;
      point_deltas_y[n_points - 2] = 0;
      point_deltas_x[n_points - 1] = 0;
      point_deltas_y[n_points - 1] = 0;
    }

    for ( i = 0; i < n_points; i++ )
    {
      unrounded[i].x += FT_fixedToFdot6( point_deltas_x[i] );
      unrounded[i].y += FT_fixedToFdot6( point_deltas_y[i] );

      outline->points[i].x += FT_fixedToInt( point_deltas_x[i] );
      outline->points[i].y += FT_fixedToInt( point_deltas_y[i] );
    }

    /* To avoid double adjustment of advance width or height, */
    /* adjust phantom points only if there is no HVAR or VVAR */
    /* support, respectively.                                 */
    if ( !( face->variation_support & TT_FACE_FLAG_VAR_HADVANCE ) )
    {
      loader->pp1      = outline->points[n_points - 4];
      loader->pp2      = outline->points[n_points - 3];
      loader->linear   = FT_PIX_ROUND( unrounded[n_points - 3].x -
                                       unrounded[n_points - 4].x ) / 64;
    }
    if ( !( face->variation_support & TT_FACE_FLAG_VAR_VADVANCE ) )
    {
      loader->pp3      = outline->points[n_points - 2];
      loader->pp4      = outline->points[n_points - 1];
      loader->vadvance = FT_PIX_ROUND( unrounded[n_points - 1].y -
                                       unrounded[n_points - 2].y ) / 64;
    }

  Fail3:
    FT_FREE( point_deltas_x );
    FT_FREE( point_deltas_y );

  Fail2:
    if ( sharedpoints != ALL_POINTS )
      FT_FREE( sharedpoints );
    FT_FREE( tuple_coords );
    FT_FREE( im_start_coords );
    FT_FREE( im_end_coords );

    FT_FRAME_EXIT();

  Fail1:
    FT_FREE( points_org );
    FT_FREE( points_out );
    FT_FREE( has_delta );

    return error;
  }


  /**************************************************************************
   *
   * @Function:
   *   tt_get_var_blend
   *
   * @Description:
   *   An extended internal version of `TT_Get_MM_Blend' that returns
   *   pointers instead of copying data, without any initialization of
   *   the MM machinery in case it isn't loaded yet.
   */
  FT_LOCAL_DEF( FT_Error )
  tt_get_var_blend( TT_Face      face,
                    FT_UInt     *num_coords,
                    FT_Fixed*   *coords,
                    FT_Fixed*   *normalizedcoords,
                    FT_MM_Var*  *mm_var )
  {
    if ( face->blend )
    {
      if ( num_coords )
        *num_coords       = face->blend->num_axis;
      if ( coords )
        *coords           = face->blend->coords;
      if ( normalizedcoords )
        *normalizedcoords = face->blend->normalizedcoords;
      if ( mm_var )
        *mm_var           = face->blend->mmvar;
    }
    else
    {
      if ( num_coords )
        *num_coords = 0;
      if ( coords )
        *coords     = NULL;
      if ( mm_var )
        *mm_var     = NULL;
    }

    return FT_Err_Ok;
  }


  FT_LOCAL_DEF( void )
  tt_var_done_item_variation_store( TT_Face          face,
                                    GX_ItemVarStore  itemStore )
  {
    FT_Memory  memory = FT_FACE_MEMORY( face );
    FT_UInt    i;


    if ( itemStore->varData )
    {
      for ( i = 0; i < itemStore->dataCount; i++ )
      {
        FT_FREE( itemStore->varData[i].regionIndices );
        FT_FREE( itemStore->varData[i].deltaSet );
      }

      FT_FREE( itemStore->varData );
    }

    if ( itemStore->varRegionList )
    {
      for ( i = 0; i < itemStore->regionCount; i++ )
        FT_FREE( itemStore->varRegionList[i].axisList );

      FT_FREE( itemStore->varRegionList );
    }
  }


  FT_LOCAL_DEF( void )
  tt_var_done_delta_set_index_map( TT_Face            face,
                                   GX_DeltaSetIdxMap  deltaSetIdxMap )
  {
    FT_Memory  memory = FT_FACE_MEMORY( face );


    FT_FREE( deltaSetIdxMap->innerIndex );
    FT_FREE( deltaSetIdxMap->outerIndex );
  }


  /**************************************************************************
   *
   * @Function:
   *   tt_done_blend
   *
   * @Description:
   *   Free the blend internal data structure.
   */
  FT_LOCAL_DEF( void )
  tt_done_blend( TT_Face  face )
  {
    FT_Memory  memory = FT_FACE_MEMORY( face );
    GX_Blend   blend  = face->blend;


    if ( blend )
    {
      FT_UInt  i, num_axes;


      /* blend->num_axis might not be set up yet */
      num_axes = blend->mmvar->num_axis;

      FT_FREE( blend->coords );
      FT_FREE( blend->normalizedcoords );
      FT_FREE( blend->normalized_stylecoords );
      FT_FREE( blend->mmvar );

      if ( blend->avar_table )
      {
        if ( blend->avar_table->avar_segment )
        {
          for ( i = 0; i < num_axes; i++ )
            FT_FREE( blend->avar_table->avar_segment[i].correspondence );
          FT_FREE( blend->avar_table->avar_segment );
        }

        tt_var_done_item_variation_store( face,
                                          &blend->avar_table->itemStore );

        tt_var_done_delta_set_index_map( face,
                                         &blend->avar_table->axisMap );

        FT_FREE( blend->avar_table );
      }

      if ( blend->hvar_table )
      {
        tt_var_done_item_variation_store( face,
                                          &blend->hvar_table->itemStore );

        tt_var_done_delta_set_index_map( face,
                                         &blend->hvar_table->widthMap );
        FT_FREE( blend->hvar_table );
      }

      if ( blend->vvar_table )
      {
        tt_var_done_item_variation_store( face,
                                          &blend->vvar_table->itemStore );

        tt_var_done_delta_set_index_map( face,
                                         &blend->vvar_table->widthMap );
        FT_FREE( blend->vvar_table );
      }

      if ( blend->mvar_table )
      {
        tt_var_done_item_variation_store( face,
                                          &blend->mvar_table->itemStore );

        FT_FREE( blend->mvar_table->values );
        FT_FREE( blend->mvar_table );
      }

      FT_FREE( blend->tuplecoords );
      FT_FREE( blend->glyphoffsets );
      FT_FREE( blend );
    }
  }

#else /* !TT_CONFIG_OPTION_GX_VAR_SUPPORT */

  /* ANSI C doesn't like empty source files */
  typedef int  _tt_gxvar_dummy;

#endif /* !TT_CONFIG_OPTION_GX_VAR_SUPPORT */


/* END */<|MERGE_RESOLUTION|>--- conflicted
+++ resolved
@@ -1211,16 +1211,6 @@
                                    outerIndex,
                                    innerIndex );
 
-<<<<<<< HEAD
-    FT_TRACE5(( "%s value %d adjusted by %d unit%s (%s)\n",
-                vertical ? "vertical height" : "horizontal width",
-                *avalue,
-                delta,
-                delta == 1 ? "" : "s",
-                vertical ? "VVAR" : "HVAR" ));
-
-    *avalue = ADD_INT( *avalue, delta );
-=======
     if ( delta )
     {
       FT_TRACE5(( "%s value %d adjusted by %d unit%s (%s)\n",
@@ -1232,7 +1222,6 @@
 
       *avalue = ADD_INT( *avalue, delta );
     }
->>>>>>> 31c58a95
 
   Exit:
     return error;
