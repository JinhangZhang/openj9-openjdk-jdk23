--- conflicted
+++ resolved
@@ -77,12 +77,8 @@
             if (id != 0) {
                 String msg = "Missing object ID " + id + " in pool " + getName() + ". All IDs should reference an object";
                 Logger.log(LogTag.JFR_SYSTEM_PARSER, LogLevel.INFO, msg);
-<<<<<<< HEAD
-                assert false : msg;
-=======
                 // Disable assertion until JDK-8323883 is fixed
                 // assert false : msg;
->>>>>>> 477dbacf
             }
             return null;
         }
