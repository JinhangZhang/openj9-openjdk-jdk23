/*
 * Copyright (c) 2020, 2022, Oracle and/or its affiliates. All rights reserved.
 * DO NOT ALTER OR REMOVE COPYRIGHT NOTICES OR THIS FILE HEADER.
 *
 * This code is free software; you can redistribute it and/or modify it
 * under the terms of the GNU General Public License version 2 only, as
 * published by the Free Software Foundation.  Oracle designates this
 * particular file as subject to the "Classpath" exception as provided
 * by Oracle in the LICENSE file that accompanied this code.
 *
 * This code is distributed in the hope that it will be useful, but WITHOUT
 * ANY WARRANTY; without even the implied warranty of MERCHANTABILITY or
 * FITNESS FOR A PARTICULAR PURPOSE.  See the GNU General Public License
 * version 2 for more details (a copy is included in the LICENSE file that
 * accompanied this code).
 *
 * You should have received a copy of the GNU General Public License version
 * 2 along with this work; if not, write to the Free Software Foundation,
 * Inc., 51 Franklin St, Fifth Floor, Boston, MA 02110-1301 USA.
 *
 * Please contact Oracle, 500 Oracle Parkway, Redwood Shores, CA 94065 USA
 * or visit www.oracle.com if you need additional information or have any
 * questions.
 */

/*
 * ===========================================================================
 * (c) Copyright IBM Corp. 2022, 2022 All Rights Reserved
 * ===========================================================================
 */

package jdk.internal.foreign.abi;

import jdk.internal.access.JavaLangAccess;
import jdk.internal.access.JavaLangInvokeAccess;
import jdk.internal.access.SharedSecrets;
import jdk.internal.foreign.CABI;
import jdk.internal.foreign.abi.aarch64.linux.LinuxAArch64Linker;
import jdk.internal.foreign.abi.aarch64.macos.MacOsAArch64Linker;
<<<<<<< HEAD
import jdk.internal.foreign.abi.ppc64.aix.AixPPC64Linker;
import jdk.internal.foreign.abi.ppc64.sysv.SysVPPC64leLinker;
import jdk.internal.foreign.abi.s390x.sysv.SysVS390xLinker;
=======
import jdk.internal.foreign.abi.riscv64.linux.LinuxRISCV64Linker;
>>>>>>> 59f2aa14
import jdk.internal.foreign.abi.x64.sysv.SysVx64Linker;
import jdk.internal.foreign.abi.x64.windows.Windowsx64Linker;
import jdk.internal.vm.annotation.ForceInline;

import java.lang.foreign.Linker;
import java.lang.foreign.FunctionDescriptor;
import java.lang.foreign.GroupLayout;
import java.lang.foreign.MemoryLayout;
import java.lang.foreign.MemorySegment;
import java.lang.foreign.SegmentScope;
import java.lang.foreign.SegmentAllocator;
import java.lang.foreign.VaList;
import java.lang.foreign.ValueLayout;
import java.lang.invoke.MethodHandle;
import java.lang.invoke.MethodHandles;
import java.lang.invoke.MethodType;
import java.lang.invoke.VarHandle;
import java.lang.ref.Reference;
import java.nio.charset.StandardCharsets;
import java.util.Arrays;
import java.util.Map;
import java.util.NoSuchElementException;
import java.util.Objects;
import java.util.function.Consumer;
import java.util.stream.Collectors;
import java.util.stream.IntStream;

import static java.lang.foreign.ValueLayout.*;
import static java.lang.invoke.MethodHandles.*;
import static java.lang.invoke.MethodType.methodType;

public final class SharedUtils {

    private SharedUtils() {
    }

    private static final JavaLangAccess JLA = SharedSecrets.getJavaLangAccess();
    private static final JavaLangInvokeAccess JLIA = SharedSecrets.getJavaLangInvokeAccess();

    private static final MethodHandle MH_ALLOC_BUFFER;
    private static final MethodHandle MH_BUFFER_COPY;
    private static final MethodHandle MH_REACHABILITY_FENCE;

    static {
        try {
            MethodHandles.Lookup lookup = MethodHandles.lookup();
            MH_ALLOC_BUFFER = lookup.findVirtual(SegmentAllocator.class, "allocate",
                    methodType(MemorySegment.class, MemoryLayout.class));
            MH_BUFFER_COPY = lookup.findStatic(SharedUtils.class, "bufferCopy",
                    methodType(MemorySegment.class, MemorySegment.class, MemorySegment.class));
            MH_REACHABILITY_FENCE = lookup.findStatic(Reference.class, "reachabilityFence",
                    methodType(void.class, Object.class));
        } catch (ReflectiveOperationException e) {
            throw new BootstrapMethodError(e);
        }
    }

    // this allocator should be used when no allocation is expected
    public static final SegmentAllocator THROWING_ALLOCATOR = (size, align) -> {
        throw new IllegalStateException("Cannot get here");
    };

    public static long alignUp(long addr, long alignment) {
        return ((addr - 1) | (alignment - 1)) + 1;
    }

    /**
     * Takes a MethodHandle that takes an input buffer as a first argument (a MemorySegment), and returns nothing,
     * and adapts it to return a MemorySegment, by allocating a MemorySegment for the input
     * buffer, calling the target MethodHandle, and then returning the allocated MemorySegment.
     *
     * This allows viewing a MethodHandle that makes use of in memory return (IMR) as a MethodHandle that just returns
     * a MemorySegment without requiring a pre-allocated buffer as an explicit input.
     *
     * @param handle the target handle to adapt
     * @param cDesc the function descriptor of the native function (with actual return layout)
     * @return the adapted handle
     */
    public static MethodHandle adaptDowncallForIMR(MethodHandle handle, FunctionDescriptor cDesc, CallingSequence sequence) {
        if (handle.type().returnType() != void.class)
            throw new IllegalArgumentException("return expected to be void for in memory returns: " + handle.type());
        int imrAddrIdx = sequence.numLeadingParams();
        if (handle.type().parameterType(imrAddrIdx) != MemorySegment.class)
            throw new IllegalArgumentException("MemorySegment expected as third param: " + handle.type());
        if (cDesc.returnLayout().isEmpty())
            throw new IllegalArgumentException("Return layout needed: " + cDesc);

        MethodHandle ret = identity(MemorySegment.class); // (MemorySegment) MemorySegment
        handle = collectArguments(ret, 1, handle); // (MemorySegment, MemorySegment, SegmentAllocator, MemorySegment, ...) MemorySegment
        handle = mergeArguments(handle, 0, 1 + imrAddrIdx);  // (MemorySegment, MemorySegment, SegmentAllocator, ...) MemorySegment
        handle = collectArguments(handle, 0, insertArguments(MH_ALLOC_BUFFER, 1, cDesc.returnLayout().get())); // (SegmentAllocator, MemorySegment, SegmentAllocator, ...) MemorySegment
        handle = mergeArguments(handle, 0, 2);  // (SegmentAllocator, MemorySegment, ...) MemorySegment
        handle = swapArguments(handle, 0, 1); // (MemorySegment, SegmentAllocator, ...) MemorySegment
        return handle;
    }

    /**
     * Takes a MethodHandle that returns a MemorySegment, and adapts it to take an input buffer as a first argument
     * (a MemorySegment), and upon invocation, copies the contents of the returned MemorySegment into the input buffer
     * passed as the first argument.
     *
     * @param target the target handle to adapt
     * @return the adapted handle
     */
    public static MethodHandle adaptUpcallForIMR(MethodHandle target, boolean dropReturn) {
        if (target.type().returnType() != MemorySegment.class)
            throw new IllegalArgumentException("Must return MemorySegment for IMR");

        target = collectArguments(MH_BUFFER_COPY, 1, target); // (MemorySegment, ...) MemorySegment

        if (dropReturn) { // no handling for return value, need to drop it
            target = dropReturn(target);
        } else {
            // adjust return type so it matches the inferred type of the effective
            // function descriptor
            target = target.asType(target.type().changeReturnType(MemorySegment.class));
        }

        return target;
    }

    private static MemorySegment bufferCopy(MemorySegment dest, MemorySegment buffer) {
        return dest.copyFrom(buffer);
    }

    public static Class<?> primitiveCarrierForSize(long size, boolean useFloat) {
        if (useFloat) {
            if (size == 4) {
                return float.class;
            } else if (size == 8) {
                return double.class;
            }
        } else {
            if (size == 1) {
                return byte.class;
            } else if (size == 2) {
                return short.class;
            } else if (size <= 4) {
                return int.class;
            } else if (size <= 8) {
                return long.class;
            }
        }

        throw new IllegalArgumentException("No type for size: " + size + " isFloat=" + useFloat);
    }

    public static Linker getSystemLinker() {
        return switch (CABI.current()) {
<<<<<<< HEAD
            case Win64 -> Windowsx64Linker.getInstance();
            case SysV -> SysVx64Linker.getInstance();
            case LinuxAArch64 -> LinuxAArch64Linker.getInstance();
            case MacOsAArch64 -> MacOsAArch64Linker.getInstance();
            case SysVPPC64le -> SysVPPC64leLinker.getInstance();
            case SysVS390x -> SysVS390xLinker.getInstance();
            case AIX -> AixPPC64Linker.getInstance();
=======
            case WIN_64 -> Windowsx64Linker.getInstance();
            case SYS_V -> SysVx64Linker.getInstance();
            case LINUX_AARCH_64 -> LinuxAArch64Linker.getInstance();
            case MAC_OS_AARCH_64 -> MacOsAArch64Linker.getInstance();
            case LINUX_RISCV_64 -> LinuxRISCV64Linker.getInstance();
>>>>>>> 59f2aa14
        };
    }

    public static String toJavaStringInternal(MemorySegment segment, long start) {
        int len = strlen(segment, start);
        byte[] bytes = new byte[len];
        MemorySegment.copy(segment, JAVA_BYTE, start, bytes, 0, len);
        return new String(bytes, StandardCharsets.UTF_8);
    }

    private static int strlen(MemorySegment segment, long start) {
        // iterate until overflow (String can only hold a byte[], whose length can be expressed as an int)
        for (int offset = 0; offset >= 0; offset++) {
            byte curr = segment.get(JAVA_BYTE, start + offset);
            if (curr == 0) {
                return offset;
            }
        }
        throw new IllegalArgumentException("String too large");
    }

    static Map<VMStorage, Integer> indexMap(Binding.Move[] moves) {
        return IntStream.range(0, moves.length)
                        .boxed()
                        .collect(Collectors.toMap(i -> moves[i].storage(), i -> i));
    }

    static MethodHandle mergeArguments(MethodHandle mh, int sourceIndex, int destIndex) {
        MethodType oldType = mh.type();
        Class<?> sourceType = oldType.parameterType(sourceIndex);
        Class<?> destType = oldType.parameterType(destIndex);
        if (sourceType != destType) {
            // TODO meet?
            throw new IllegalArgumentException("Parameter types differ: " + sourceType + " != " + destType);
        }
        MethodType newType = oldType.dropParameterTypes(destIndex, destIndex + 1);
        int[] reorder = new int[oldType.parameterCount()];
        if (destIndex < sourceIndex) {
            sourceIndex--;
        }
        for (int i = 0, index = 0; i < reorder.length; i++) {
            if (i != destIndex) {
                reorder[i] = index++;
            } else {
                reorder[i] = sourceIndex;
            }
        }
        return permuteArguments(mh, newType, reorder);
    }


    static MethodHandle swapArguments(MethodHandle mh, int firstArg, int secondArg) {
        MethodType mtype = mh.type();
        int[] perms = new int[mtype.parameterCount()];
        MethodType swappedType = MethodType.methodType(mtype.returnType());
        for (int i = 0 ; i < perms.length ; i++) {
            int dst = i;
            if (i == firstArg) dst = secondArg;
            if (i == secondArg) dst = firstArg;
            perms[i] = dst;
            swappedType = swappedType.appendParameterTypes(mtype.parameterType(dst));
        }
        return permuteArguments(mh, swappedType, perms);
    }

    private static MethodHandle reachabilityFenceHandle(Class<?> type) {
        return MH_REACHABILITY_FENCE.asType(MethodType.methodType(void.class, type));
    }

    static void handleUncaughtException(Throwable t) {
        if (t != null) {
            t.printStackTrace();
            JLA.exit(1);
        }
    }

    public static long unboxSegment(MemorySegment segment) {
        if (!segment.isNative()) {
            throw new IllegalArgumentException("Heap segment not allowed: " + segment);
        }
        return segment.address();
    }

    public static void checkExceptions(MethodHandle target) {
        Class<?>[] exceptions = JLIA.exceptionTypes(target);
        if (exceptions != null && exceptions.length != 0) {
            throw new IllegalArgumentException("Target handle may throw exceptions: " + Arrays.toString(exceptions));
        }
    }

    public static MethodHandle maybeInsertAllocator(FunctionDescriptor descriptor, MethodHandle handle) {
        if (descriptor.returnLayout().isEmpty() || !(descriptor.returnLayout().get() instanceof GroupLayout)) {
            // not returning segment, just insert a throwing allocator
            handle = insertArguments(handle, 1, THROWING_ALLOCATOR);
        }
        return handle;
    }

    @ForceInline
    public static void checkSymbol(MemorySegment symbol) {
        Objects.requireNonNull(symbol);
        if (symbol.equals(MemorySegment.NULL))
            throw new IllegalArgumentException("Symbol is NULL: " + symbol);
    }

    public static VaList newVaList(Consumer<VaList.Builder> actions, SegmentScope scope) {
        return switch (CABI.current()) {
<<<<<<< HEAD
            case Win64 -> Windowsx64Linker.newVaList(actions, session);
            case SysV -> SysVx64Linker.newVaList(actions, session);
            case LinuxAArch64 -> LinuxAArch64Linker.newVaList(actions, session);
            case MacOsAArch64 -> MacOsAArch64Linker.newVaList(actions, session);
            case SysVPPC64le -> SysVPPC64leLinker.newVaList(actions, session);
            case SysVS390x -> SysVS390xLinker.newVaList(actions, session);
            case AIX -> AixPPC64Linker.newVaList(actions, session);
=======
            case WIN_64 -> Windowsx64Linker.newVaList(actions, scope);
            case SYS_V -> SysVx64Linker.newVaList(actions, scope);
            case LINUX_AARCH_64 -> LinuxAArch64Linker.newVaList(actions, scope);
            case MAC_OS_AARCH_64 -> MacOsAArch64Linker.newVaList(actions, scope);
            case LINUX_RISCV_64 -> LinuxRISCV64Linker.newVaList(actions, scope);
>>>>>>> 59f2aa14
        };
    }

    public static VaList newVaListOfAddress(long address, SegmentScope scope) {
        return switch (CABI.current()) {
<<<<<<< HEAD
            case Win64 -> Windowsx64Linker.newVaListOfAddress(ma, session);
            case SysV -> SysVx64Linker.newVaListOfAddress(ma, session);
            case LinuxAArch64 -> LinuxAArch64Linker.newVaListOfAddress(ma, session);
            case MacOsAArch64 -> MacOsAArch64Linker.newVaListOfAddress(ma, session);
            case SysVPPC64le -> SysVPPC64leLinker.newVaListOfAddress(ma, session);
            case SysVS390x -> SysVS390xLinker.newVaListOfAddress(ma, session);
            case AIX -> AixPPC64Linker.newVaListOfAddress(ma, session);
=======
            case WIN_64 -> Windowsx64Linker.newVaListOfAddress(address, scope);
            case SYS_V -> SysVx64Linker.newVaListOfAddress(address, scope);
            case LINUX_AARCH_64 -> LinuxAArch64Linker.newVaListOfAddress(address, scope);
            case MAC_OS_AARCH_64 -> MacOsAArch64Linker.newVaListOfAddress(address, scope);
            case LINUX_RISCV_64 -> LinuxRISCV64Linker.newVaListOfAddress(address, scope);
>>>>>>> 59f2aa14
        };
    }

    public static VaList emptyVaList() {
        return switch (CABI.current()) {
<<<<<<< HEAD
            case Win64 -> Windowsx64Linker.emptyVaList();
            case SysV -> SysVx64Linker.emptyVaList();
            case LinuxAArch64 -> LinuxAArch64Linker.emptyVaList();
            case MacOsAArch64 -> MacOsAArch64Linker.emptyVaList();
            case SysVPPC64le -> SysVPPC64leLinker.emptyVaList();
            case SysVS390x -> SysVS390xLinker.emptyVaList();
            case AIX -> AixPPC64Linker.emptyVaList();
=======
            case WIN_64 -> Windowsx64Linker.emptyVaList();
            case SYS_V -> SysVx64Linker.emptyVaList();
            case LINUX_AARCH_64 -> LinuxAArch64Linker.emptyVaList();
            case MAC_OS_AARCH_64 -> MacOsAArch64Linker.emptyVaList();
            case LINUX_RISCV_64 -> LinuxRISCV64Linker.emptyVaList();
>>>>>>> 59f2aa14
        };
    }

    static void checkType(Class<?> actualType, Class<?> expectedType) {
        if (expectedType != actualType) {
            throw new IllegalArgumentException(
                    String.format("Invalid operand type: %s. %s expected", actualType, expectedType));
        }
    }

    public static NoSuchElementException newVaListNSEE(MemoryLayout layout) {
        return new NoSuchElementException("No such element: " + layout);
    }

    public static final class SimpleVaArg {
        public final MemoryLayout layout;
        public final Object value;

        public SimpleVaArg(MemoryLayout layout, Object value) {
            this.layout = layout;
            this.value = value;
        }

        public VarHandle varHandle() {
            return layout.varHandle();
        }
    }

    public static final class EmptyVaList implements VaList {

        private final MemorySegment address;

        public EmptyVaList(MemorySegment address) {
            this.address = address;
        }

        private static UnsupportedOperationException uoe() {
            return new UnsupportedOperationException("Empty VaList");
        }

        @Override
        public int nextVarg(ValueLayout.OfInt layout) {
            throw uoe();
        }

        @Override
        public long nextVarg(ValueLayout.OfLong layout) {
            throw uoe();
        }

        @Override
        public double nextVarg(ValueLayout.OfDouble layout) {
            throw uoe();
        }

        @Override
        public MemorySegment nextVarg(ValueLayout.OfAddress layout) {
            throw uoe();
        }

        @Override
        public MemorySegment nextVarg(GroupLayout layout, SegmentAllocator allocator) {
            throw uoe();
        }

        @Override
        public void skip(MemoryLayout... layouts) {
            throw uoe();
        }

        @Override
        public VaList copy() {
            return this;
        }

        @Override
        public MemorySegment segment() {
            return address;
        }
    }

    static void writeOverSized(MemorySegment ptr, Class<?> type, Object o) {
        // use VH_LONG for integers to zero out the whole register in the process
        if (type == long.class) {
            ptr.set(JAVA_LONG_UNALIGNED, 0, (long) o);
        } else if (type == int.class) {
            ptr.set(JAVA_LONG_UNALIGNED, 0, (int) o);
        } else if (type == short.class) {
            ptr.set(JAVA_LONG_UNALIGNED, 0, (short) o);
        } else if (type == char.class) {
            ptr.set(JAVA_LONG_UNALIGNED, 0, (char) o);
        } else if (type == byte.class) {
            ptr.set(JAVA_LONG_UNALIGNED, 0, (byte) o);
        } else if (type == float.class) {
            ptr.set(JAVA_FLOAT_UNALIGNED, 0, (float) o);
        } else if (type == double.class) {
            ptr.set(JAVA_DOUBLE_UNALIGNED, 0, (double) o);
        } else if (type == boolean.class) {
            boolean b = (boolean)o;
            ptr.set(JAVA_LONG_UNALIGNED, 0, b ? (long)1 : (long)0);
        } else {
            throw new IllegalArgumentException("Unsupported carrier: " + type);
        }
    }

    static void write(MemorySegment ptr, Class<?> type, Object o) {
        if (type == long.class) {
            ptr.set(JAVA_LONG_UNALIGNED, 0, (long) o);
        } else if (type == int.class) {
            ptr.set(JAVA_INT_UNALIGNED, 0, (int) o);
        } else if (type == short.class) {
            ptr.set(JAVA_SHORT_UNALIGNED, 0, (short) o);
        } else if (type == char.class) {
            ptr.set(JAVA_CHAR_UNALIGNED, 0, (char) o);
        } else if (type == byte.class) {
            ptr.set(JAVA_BYTE, 0, (byte) o);
        } else if (type == float.class) {
            ptr.set(JAVA_FLOAT_UNALIGNED, 0, (float) o);
        } else if (type == double.class) {
            ptr.set(JAVA_DOUBLE_UNALIGNED, 0, (double) o);
        } else if (type == boolean.class) {
            ptr.set(JAVA_BOOLEAN, 0, (boolean) o);
        } else {
            throw new IllegalArgumentException("Unsupported carrier: " + type);
        }
    }

    static Object read(MemorySegment ptr, Class<?> type) {
        if (type == long.class) {
            return ptr.get(JAVA_LONG_UNALIGNED, 0);
        } else if (type == int.class) {
            return ptr.get(JAVA_INT_UNALIGNED, 0);
        } else if (type == short.class) {
            return ptr.get(JAVA_SHORT_UNALIGNED, 0);
        } else if (type == char.class) {
            return ptr.get(JAVA_CHAR_UNALIGNED, 0);
        } else if (type == byte.class) {
            return ptr.get(JAVA_BYTE, 0);
        } else if (type == float.class) {
            return ptr.get(JAVA_FLOAT_UNALIGNED, 0);
        } else if (type == double.class) {
            return ptr.get(JAVA_DOUBLE_UNALIGNED, 0);
        } else if (type == boolean.class) {
            return ptr.get(JAVA_BOOLEAN, 0);
        } else {
            throw new IllegalArgumentException("Unsupported carrier: " + type);
        }
    }
}<|MERGE_RESOLUTION|>--- conflicted
+++ resolved
@@ -37,13 +37,10 @@
 import jdk.internal.foreign.CABI;
 import jdk.internal.foreign.abi.aarch64.linux.LinuxAArch64Linker;
 import jdk.internal.foreign.abi.aarch64.macos.MacOsAArch64Linker;
-<<<<<<< HEAD
 import jdk.internal.foreign.abi.ppc64.aix.AixPPC64Linker;
 import jdk.internal.foreign.abi.ppc64.sysv.SysVPPC64leLinker;
 import jdk.internal.foreign.abi.s390x.sysv.SysVS390xLinker;
-=======
 import jdk.internal.foreign.abi.riscv64.linux.LinuxRISCV64Linker;
->>>>>>> 59f2aa14
 import jdk.internal.foreign.abi.x64.sysv.SysVx64Linker;
 import jdk.internal.foreign.abi.x64.windows.Windowsx64Linker;
 import jdk.internal.vm.annotation.ForceInline;
@@ -193,21 +190,14 @@
 
     public static Linker getSystemLinker() {
         return switch (CABI.current()) {
-<<<<<<< HEAD
-            case Win64 -> Windowsx64Linker.getInstance();
-            case SysV -> SysVx64Linker.getInstance();
-            case LinuxAArch64 -> LinuxAArch64Linker.getInstance();
-            case MacOsAArch64 -> MacOsAArch64Linker.getInstance();
-            case SysVPPC64le -> SysVPPC64leLinker.getInstance();
-            case SysVS390x -> SysVS390xLinker.getInstance();
-            case AIX -> AixPPC64Linker.getInstance();
-=======
             case WIN_64 -> Windowsx64Linker.getInstance();
             case SYS_V -> SysVx64Linker.getInstance();
             case LINUX_AARCH_64 -> LinuxAArch64Linker.getInstance();
             case MAC_OS_AARCH_64 -> MacOsAArch64Linker.getInstance();
             case LINUX_RISCV_64 -> LinuxRISCV64Linker.getInstance();
->>>>>>> 59f2aa14
+            case SysVPPC64le -> SysVPPC64leLinker.getInstance();
+            case SysVS390x -> SysVS390xLinker.getInstance();
+            case AIX -> AixPPC64Linker.getInstance();
         };
     }
 
@@ -315,61 +305,40 @@
 
     public static VaList newVaList(Consumer<VaList.Builder> actions, SegmentScope scope) {
         return switch (CABI.current()) {
-<<<<<<< HEAD
-            case Win64 -> Windowsx64Linker.newVaList(actions, session);
-            case SysV -> SysVx64Linker.newVaList(actions, session);
-            case LinuxAArch64 -> LinuxAArch64Linker.newVaList(actions, session);
-            case MacOsAArch64 -> MacOsAArch64Linker.newVaList(actions, session);
-            case SysVPPC64le -> SysVPPC64leLinker.newVaList(actions, session);
-            case SysVS390x -> SysVS390xLinker.newVaList(actions, session);
-            case AIX -> AixPPC64Linker.newVaList(actions, session);
-=======
             case WIN_64 -> Windowsx64Linker.newVaList(actions, scope);
             case SYS_V -> SysVx64Linker.newVaList(actions, scope);
             case LINUX_AARCH_64 -> LinuxAArch64Linker.newVaList(actions, scope);
             case MAC_OS_AARCH_64 -> MacOsAArch64Linker.newVaList(actions, scope);
             case LINUX_RISCV_64 -> LinuxRISCV64Linker.newVaList(actions, scope);
->>>>>>> 59f2aa14
+            case SysVPPC64le -> SysVPPC64leLinker.newVaList(actions, session);
+            case SysVS390x -> SysVS390xLinker.newVaList(actions, session);
+            case AIX -> AixPPC64Linker.newVaList(actions, session);
         };
     }
 
     public static VaList newVaListOfAddress(long address, SegmentScope scope) {
         return switch (CABI.current()) {
-<<<<<<< HEAD
-            case Win64 -> Windowsx64Linker.newVaListOfAddress(ma, session);
-            case SysV -> SysVx64Linker.newVaListOfAddress(ma, session);
-            case LinuxAArch64 -> LinuxAArch64Linker.newVaListOfAddress(ma, session);
-            case MacOsAArch64 -> MacOsAArch64Linker.newVaListOfAddress(ma, session);
-            case SysVPPC64le -> SysVPPC64leLinker.newVaListOfAddress(ma, session);
-            case SysVS390x -> SysVS390xLinker.newVaListOfAddress(ma, session);
-            case AIX -> AixPPC64Linker.newVaListOfAddress(ma, session);
-=======
             case WIN_64 -> Windowsx64Linker.newVaListOfAddress(address, scope);
             case SYS_V -> SysVx64Linker.newVaListOfAddress(address, scope);
             case LINUX_AARCH_64 -> LinuxAArch64Linker.newVaListOfAddress(address, scope);
             case MAC_OS_AARCH_64 -> MacOsAArch64Linker.newVaListOfAddress(address, scope);
             case LINUX_RISCV_64 -> LinuxRISCV64Linker.newVaListOfAddress(address, scope);
->>>>>>> 59f2aa14
+            case SysVPPC64le -> SysVPPC64leLinker.newVaListOfAddress(ma, session);
+            case SysVS390x -> SysVS390xLinker.newVaListOfAddress(ma, session);
+            case AIX -> AixPPC64Linker.newVaListOfAddress(ma, session);
         };
     }
 
     public static VaList emptyVaList() {
         return switch (CABI.current()) {
-<<<<<<< HEAD
-            case Win64 -> Windowsx64Linker.emptyVaList();
-            case SysV -> SysVx64Linker.emptyVaList();
-            case LinuxAArch64 -> LinuxAArch64Linker.emptyVaList();
-            case MacOsAArch64 -> MacOsAArch64Linker.emptyVaList();
-            case SysVPPC64le -> SysVPPC64leLinker.emptyVaList();
-            case SysVS390x -> SysVS390xLinker.emptyVaList();
-            case AIX -> AixPPC64Linker.emptyVaList();
-=======
             case WIN_64 -> Windowsx64Linker.emptyVaList();
             case SYS_V -> SysVx64Linker.emptyVaList();
             case LINUX_AARCH_64 -> LinuxAArch64Linker.emptyVaList();
             case MAC_OS_AARCH_64 -> MacOsAArch64Linker.emptyVaList();
             case LINUX_RISCV_64 -> LinuxRISCV64Linker.emptyVaList();
->>>>>>> 59f2aa14
+            case SysVPPC64le -> SysVPPC64leLinker.emptyVaList();
+            case SysVS390x -> SysVS390xLinker.emptyVaList();
+            case AIX -> AixPPC64Linker.emptyVaList();
         };
     }
 
