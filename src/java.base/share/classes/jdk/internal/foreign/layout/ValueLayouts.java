/*
 *  Copyright (c) 2019, 2023, Oracle and/or its affiliates. All rights reserved.
 *  DO NOT ALTER OR REMOVE COPYRIGHT NOTICES OR THIS FILE HEADER.
 *
 *  This code is free software; you can redistribute it and/or modify it
 *  under the terms of the GNU General Public License version 2 only, as
 *  published by the Free Software Foundation.  Oracle designates this
 *  particular file as subject to the "Classpath" exception as provided
 *  by Oracle in the LICENSE file that accompanied this code.
 *
 *  This code is distributed in the hope that it will be useful, but WITHOUT
 *  ANY WARRANTY; without even the implied warranty of MERCHANTABILITY or
 *  FITNESS FOR A PARTICULAR PURPOSE.  See the GNU General Public License
 *  version 2 for more details (a copy is included in the LICENSE file that
 *  accompanied this code).
 *
 *  You should have received a copy of the GNU General Public License version
 *  2 along with this work; if not, write to the Free Software Foundation,
 *  Inc., 51 Franklin St, Fifth Floor, Boston, MA 02110-1301 USA.
 *
 *   Please contact Oracle, 500 Oracle Parkway, Redwood Shores, CA 94065 USA
 *  or visit www.oracle.com if you need additional information or have any
 *  questions.
 *
 */

/*
 * ===========================================================================
 * (c) Copyright IBM Corp. 2023, 2023 All Rights Reserved
 * ===========================================================================
 */

package jdk.internal.foreign.layout;

import jdk.internal.foreign.Utils;
import jdk.internal.misc.Unsafe;
import jdk.internal.reflect.CallerSensitive;
import jdk.internal.reflect.Reflection;
import jdk.internal.vm.annotation.ForceInline;
import jdk.internal.vm.annotation.Stable;
import sun.invoke.util.Wrapper;

import java.lang.foreign.MemoryLayout;
import java.lang.foreign.MemorySegment;
import java.lang.foreign.AddressLayout;
import java.lang.foreign.ValueLayout;
import java.lang.invoke.VarHandle;
import java.nio.ByteOrder;
import java.util.ArrayList;
import java.util.List;
import java.util.Objects;
import java.util.Optional;

/**
 * A value layout. A value layout is used to model the memory layout associated with values of basic data types, such as <em>integral</em> types
 * (either signed or unsigned) and <em>floating-point</em> types. Each value layout has a size, an alignment (expressed in bytes),
 * a {@linkplain ByteOrder byte order}, and a <em>carrier</em>, that is, the Java type that should be used when
 * {@linkplain MemorySegment#get(ValueLayout.OfInt, long) accessing} a memory region using the value layout.
 * <p>
 * This class defines useful value layout constants for Java primitive types and addresses.
 * The layout constants in this class make implicit alignment and byte-ordering assumption: all layout
 * constants in this class are byte-aligned, and their byte order is set to the {@linkplain ByteOrder#nativeOrder() platform default},
 * thus making it easy to work with other APIs, such as arrays and {@link java.nio.ByteBuffer}.
 *
 * @implSpec This class and its subclasses are immutable, thread-safe and <a href="{@docRoot}/java.base/java/lang/doc-files/ValueBased.html">value-based</a>.
 */
public final class ValueLayouts {

    // Suppresses default constructor, ensuring non-instantiability.
    private ValueLayouts() {}

    abstract sealed static class AbstractValueLayout<V extends AbstractValueLayout<V> & ValueLayout> extends AbstractLayout<V> {

        static final int ADDRESS_SIZE_BYTES = Unsafe.ADDRESS_SIZE;

        private final Class<?> carrier;
        private final ByteOrder order;
        @Stable
        private VarHandle handle;

        AbstractValueLayout(Class<?> carrier, ByteOrder order, long byteSize, long byteAlignment, Optional<String> name) {
            super(byteSize, byteAlignment, name);
            this.carrier = carrier;
            this.order = order;
            assertCarrierSize(carrier, byteSize);
        }

        /**
         * {@return the value's byte order}
         */
        public final ByteOrder order() {
            return order;
        }

        /**
         * Returns a value layout with the same carrier, alignment constraints and name as this value layout,
         * but with the specified byte order.
         *
         * @param order the desired byte order.
         * @return a value layout with the given byte order.
         */
        public final V withOrder(ByteOrder order) {
            Objects.requireNonNull(order);
            return dup(order, byteAlignment(), name());
        }

        @Override
        public String toString() {
            char descriptor = carrier.descriptorString().charAt(0);
            if (order == ByteOrder.LITTLE_ENDIAN) {
                descriptor = Character.toLowerCase(descriptor);
            }
            return decorateLayoutString(String.format("%s%d", descriptor, byteSize()));
        }

        @Override
        public boolean equals(Object other) {
            return this == other ||
                    other instanceof AbstractValueLayout<?> otherValue &&
                            super.equals(other) &&
                            carrier.equals(otherValue.carrier) &&
                            order.equals(otherValue.order);
        }

        public final VarHandle arrayElementVarHandle(int... shape) {
            Objects.requireNonNull(shape);
            MemoryLayout layout = self();
            List<MemoryLayout.PathElement> path = new ArrayList<>();
            for (int i = shape.length; i > 0; i--) {
                int size = shape[i - 1];
                if (size < 0) throw new IllegalArgumentException("Invalid shape size: " + size);
                layout = MemoryLayout.sequenceLayout(size, layout);
                path.add(MemoryLayout.PathElement.sequenceElement());
            }
            layout = MemoryLayout.sequenceLayout(layout);
            path.add(MemoryLayout.PathElement.sequenceElement());
            return layout.varHandle(path.toArray(new MemoryLayout.PathElement[0]));
        }

        /**
         * {@return the carrier associated with this value layout}
         */
        public final Class<?> carrier() {
            return carrier;
        }

        @Override
        public int hashCode() {
            return Objects.hash(super.hashCode(), order, carrier);
        }

        @Override
        final V dup(long byteAlignment, Optional<String> name) {
            return dup(order(), byteAlignment, name);
        }

        abstract V dup(ByteOrder order, long byteAlignment, Optional<String> name);

        static void assertCarrierSize(Class<?> carrier, long byteSize) {
            assert isValidCarrier(carrier);
            assert carrier != MemorySegment.class
                    // MemorySegment byteSize must always equal ADDRESS_SIZE_BYTES
                    || byteSize == ADDRESS_SIZE_BYTES;
            assert !carrier.isPrimitive() ||
                    // Primitive class byteSize must always correspond
                    byteSize == (carrier == boolean.class ? 1 :
                            Utils.byteWidthOfPrimitive(carrier));
        }

        static boolean isValidCarrier(Class<?> carrier) {
            // void.class is not valid
            return carrier == boolean.class
                    || carrier == byte.class
                    || carrier == short.class
                    || carrier == char.class
                    || carrier == int.class
                    || carrier == long.class
                    || carrier == float.class
                    || carrier == double.class
                    || carrier == MemorySegment.class;
        }

        @ForceInline
        public final VarHandle accessHandle() {
            if (handle == null) {
                // this store to stable field is safe, because return value of 'makeMemoryAccessVarHandle' has stable identity
                handle = Utils.makeSegmentViewVarHandle(self());
            }
            return handle;
        }

        @SuppressWarnings("unchecked")
        final V self() {
            return (V) this;
        }
    }

    public static final class OfBooleanImpl extends AbstractValueLayout<OfBooleanImpl> implements ValueLayout.OfBoolean {

        private OfBooleanImpl(ByteOrder order, long byteAlignment, Optional<String> name) {
            super(boolean.class, order, Byte.BYTES, byteAlignment, name);
        }

        @Override
        OfBooleanImpl dup(ByteOrder order, long byteAlignment, Optional<String> name) {
            return new OfBooleanImpl(order, byteAlignment, name);
        }

        public static OfBoolean of(ByteOrder order) {
            return new OfBooleanImpl(order, Byte.BYTES, Optional.empty());
        }
    }

    public static final class OfByteImpl extends AbstractValueLayout<OfByteImpl> implements ValueLayout.OfByte {

        private OfByteImpl(ByteOrder order, long byteAlignment, Optional<String> name) {
            super(byte.class, order, Byte.BYTES, byteAlignment, name);
        }

        @Override
        OfByteImpl dup(ByteOrder order, long byteAlignment, Optional<String> name) {
            return new OfByteImpl(order, byteAlignment, name);
        }

        public static OfByte of(ByteOrder order) {
            return new OfByteImpl(order, Byte.BYTES, Optional.empty());
        }
    }

    public static final class OfCharImpl extends AbstractValueLayout<OfCharImpl> implements ValueLayout.OfChar {

        private OfCharImpl(ByteOrder order, long byteAlignment, Optional<String> name) {
            super(char.class, order, Character.BYTES, byteAlignment, name);
        }

        @Override
        OfCharImpl dup(ByteOrder order, long byteAlignment, Optional<String> name) {
            return new OfCharImpl(order, byteAlignment, name);
        }

        public static OfChar of(ByteOrder order) {
            return new OfCharImpl(order, Character.BYTES, Optional.empty());
        }
    }

    public static final class OfShortImpl extends AbstractValueLayout<OfShortImpl> implements ValueLayout.OfShort {

        private OfShortImpl(ByteOrder order, long byteAlignment, Optional<String> name) {
            super(short.class, order, Short.BYTES, byteAlignment, name);
        }

        @Override
        OfShortImpl dup(ByteOrder order, long byteAlignment, Optional<String> name) {
            return new OfShortImpl(order, byteAlignment, name);
        }

        public static OfShort of(ByteOrder order) {
            return new OfShortImpl(order, Short.BYTES, Optional.empty());
        }
    }

    public static final class OfIntImpl extends AbstractValueLayout<OfIntImpl> implements ValueLayout.OfInt {

        private OfIntImpl(ByteOrder order, long byteAlignment, Optional<String> name) {
            super(int.class, order, Integer.BYTES, byteAlignment, name);
        }

        @Override
        OfIntImpl dup(ByteOrder order, long byteAlignment, Optional<String> name) {
            return new OfIntImpl(order, byteAlignment, name);
        }

        public static OfInt of(ByteOrder order) {
            return new OfIntImpl(order, Integer.BYTES, Optional.empty());
        }
    }

    public static final class OfFloatImpl extends AbstractValueLayout<OfFloatImpl> implements ValueLayout.OfFloat {

        private OfFloatImpl(ByteOrder order, long byteAlignment, Optional<String> name) {
            super(float.class, order, Float.BYTES, byteAlignment, name);
        }

        @Override
        OfFloatImpl dup(ByteOrder order, long byteAlignment, Optional<String> name) {
            return new OfFloatImpl(order, byteAlignment, name);
        }

        public static OfFloat of(ByteOrder order) {
            return new OfFloatImpl(order, Float.BYTES, Optional.empty());
        }
    }

    public static final class OfLongImpl extends AbstractValueLayout<OfLongImpl> implements ValueLayout.OfLong {

        private OfLongImpl(ByteOrder order, long byteAlignment, Optional<String> name) {
            super(long.class, order, Long.BYTES, byteAlignment, name);
        }

        @Override
        OfLongImpl dup(ByteOrder order, long byteAlignment, Optional<String> name) {
            return new OfLongImpl(order, byteAlignment, name);
        }

        public static OfLong of(ByteOrder order) {
            return new OfLongImpl(order, ADDRESS_SIZE_BYTES, Optional.empty());
        }
    }

    public static final class OfDoubleImpl extends AbstractValueLayout<OfDoubleImpl> implements ValueLayout.OfDouble {

        private OfDoubleImpl(ByteOrder order, long byteAlignment, Optional<String> name) {
            super(double.class, order, Double.BYTES, byteAlignment, name);
        }

        @Override
        OfDoubleImpl dup(ByteOrder order, long byteAlignment, Optional<String> name) {
            return new OfDoubleImpl(order, byteAlignment, name);
        }

        public static OfDouble of(ByteOrder order) {
<<<<<<< HEAD
            return new OfDoubleImpl(order, Utils.IS_AIX ? 32 : Double.SIZE, Optional.empty());
=======
            return new OfDoubleImpl(order, ADDRESS_SIZE_BYTES, Optional.empty());
>>>>>>> 31c58a95
        }

        @Override
        public boolean hasNaturalAlignment() {
            return Utils.IS_AIX ? (bitAlignment() == 32) : super.hasNaturalAlignment();
        }
    }

    public static final class OfAddressImpl extends AbstractValueLayout<OfAddressImpl> implements AddressLayout {

        private final MemoryLayout targetLayout;

        private OfAddressImpl(ByteOrder order, long byteSize, long byteAlignment, MemoryLayout targetLayout, Optional<String> name) {
            super(MemorySegment.class, order, byteSize, byteAlignment, name);
            this.targetLayout = targetLayout;
        }

        @Override
        OfAddressImpl dup(ByteOrder order, long byteAlignment, Optional<String> name) {
            return new OfAddressImpl(order, byteSize(), byteAlignment,targetLayout, name);
        }

        @Override
        public boolean equals(Object other) {
            return super.equals(other) &&
                    Objects.equals(((OfAddressImpl)other).targetLayout, this.targetLayout);
        }

        @Override
        public int hashCode() {
            return Objects.hash(super.hashCode(), targetLayout);
        }

        @Override
        @CallerSensitive
        public AddressLayout withTargetLayout(MemoryLayout layout) {
            Reflection.ensureNativeAccess(Reflection.getCallerClass(), AddressLayout.class, "withTargetLayout");
            Objects.requireNonNull(layout);
            return new OfAddressImpl(order(), byteSize(), byteAlignment(), layout, name());
        }

        @Override
        public AddressLayout withoutTargetLayout() {
            return new OfAddressImpl(order(), byteSize(), byteAlignment(), null, name());
        }

        @Override
        public Optional<MemoryLayout> targetLayout() {
            return Optional.ofNullable(targetLayout);
        }

        public static AddressLayout of(ByteOrder order) {
            return new OfAddressImpl(order, ADDRESS_SIZE_BYTES, ADDRESS_SIZE_BYTES, null, Optional.empty());
        }

        @Override
        public String toString() {
            char descriptor = 'A';
            if (order() == ByteOrder.LITTLE_ENDIAN) {
                descriptor = Character.toLowerCase(descriptor);
            }
            String str = decorateLayoutString(String.format("%s%d", descriptor, byteSize()));
            if (targetLayout != null) {
                str += ":" + targetLayout;
            }
            return str;
        }
    }

    /**
     * Creates a value layout of given Java carrier and byte order. The type of resulting value layout is determined
     * by the carrier provided:
     * <ul>
     *     <li>{@link ValueLayout.OfBoolean}, for {@code boolean.class}</li>
     *     <li>{@link ValueLayout.OfByte}, for {@code byte.class}</li>
     *     <li>{@link ValueLayout.OfShort}, for {@code short.class}</li>
     *     <li>{@link ValueLayout.OfChar}, for {@code char.class}</li>
     *     <li>{@link ValueLayout.OfInt}, for {@code int.class}</li>
     *     <li>{@link ValueLayout.OfFloat}, for {@code float.class}</li>
     *     <li>{@link ValueLayout.OfLong}, for {@code long.class}</li>
     *     <li>{@link ValueLayout.OfDouble}, for {@code double.class}</li>
     *     <li>{@link ValueLayout.OfAddress}, for {@code MemorySegment.class}</li>
     * </ul>
     * @param carrier the value layout carrier.
     * @param order the value layout's byte order.
     * @return a value layout with the given Java carrier and byte-order.
     * @throws IllegalArgumentException if the carrier type is not supported.
     */
    public static ValueLayout valueLayout(Class<?> carrier, ByteOrder order) {
        Objects.requireNonNull(carrier);
        Objects.requireNonNull(order);
        if (carrier == boolean.class) {
            return ValueLayouts.OfBooleanImpl.of(order);
        } else if (carrier == char.class) {
            return ValueLayouts.OfCharImpl.of(order);
        } else if (carrier == byte.class) {
            return ValueLayouts.OfByteImpl.of(order);
        } else if (carrier == short.class) {
            return ValueLayouts.OfShortImpl.of(order);
        } else if (carrier == int.class) {
            return ValueLayouts.OfIntImpl.of(order);
        } else if (carrier == float.class) {
            return ValueLayouts.OfFloatImpl.of(order);
        } else if (carrier == long.class) {
            return ValueLayouts.OfLongImpl.of(order);
        } else if (carrier == double.class) {
            return ValueLayouts.OfDoubleImpl.of(order);
        } else if (carrier == MemorySegment.class) {
            return ValueLayouts.OfAddressImpl.of(order);
        } else {
            throw new IllegalArgumentException("Unsupported carrier: " + carrier.getName());
        }
    }
}<|MERGE_RESOLUTION|>--- conflicted
+++ resolved
@@ -319,16 +319,12 @@
         }
 
         public static OfDouble of(ByteOrder order) {
-<<<<<<< HEAD
-            return new OfDoubleImpl(order, Utils.IS_AIX ? 32 : Double.SIZE, Optional.empty());
-=======
-            return new OfDoubleImpl(order, ADDRESS_SIZE_BYTES, Optional.empty());
->>>>>>> 31c58a95
+            return new OfDoubleImpl(order, Utils.IS_AIX ? 4 : ADDRESS_SIZE_BYTES, Optional.empty());
         }
 
         @Override
         public boolean hasNaturalAlignment() {
-            return Utils.IS_AIX ? (bitAlignment() == 32) : super.hasNaturalAlignment();
+            return Utils.IS_AIX ? (byteAlignment() == 4) : super.hasNaturalAlignment();
         }
     }
 
