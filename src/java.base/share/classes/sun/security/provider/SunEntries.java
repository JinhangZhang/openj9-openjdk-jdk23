/*
 * Copyright (c) 1996, 2022, Oracle and/or its affiliates. All rights reserved.
 * DO NOT ALTER OR REMOVE COPYRIGHT NOTICES OR THIS FILE HEADER.
 *
 * This code is free software; you can redistribute it and/or modify it
 * under the terms of the GNU General Public License version 2 only, as
 * published by the Free Software Foundation.  Oracle designates this
 * particular file as subject to the "Classpath" exception as provided
 * by Oracle in the LICENSE file that accompanied this code.
 *
 * This code is distributed in the hope that it will be useful, but WITHOUT
 * ANY WARRANTY; without even the implied warranty of MERCHANTABILITY or
 * FITNESS FOR A PARTICULAR PURPOSE.  See the GNU General Public License
 * version 2 for more details (a copy is included in the LICENSE file that
 * accompanied this code).
 *
 * You should have received a copy of the GNU General Public License version
 * 2 along with this work; if not, write to the Free Software Foundation,
 * Inc., 51 Franklin St, Fifth Floor, Boston, MA 02110-1301 USA.
 *
 * Please contact Oracle, 500 Oracle Parkway, Redwood Shores, CA 94065 USA
 * or visit www.oracle.com if you need additional information or have any
 * questions.
 */
/*
 * ===========================================================================
 * (c) Copyright IBM Corp. 2018, 2019 All Rights Reserved
 * ===========================================================================
 */

package sun.security.provider;

import java.io.*;
import java.net.*;
import java.util.*;
import java.security.*;

import jdk.crypto.jniprovider.NativeCrypto;
import jdk.internal.util.StaticProperty;
import sun.security.action.GetPropertyAction;
import sun.security.util.SecurityProviderConstants;
import static sun.security.util.SecurityProviderConstants.getAliases;

/**
 * Defines the entries of the SUN provider.
 *
 * Algorithms supported, and their names:
 *
 * - SHA is the message digest scheme described in FIPS 180-1.
 *   Aliases for SHA are SHA-1 and SHA1.
 *
 * - SHA1withDSA is the signature scheme described in FIPS 186.
 *   (SHA used in DSA is SHA-1: FIPS 186 with Change No 1.)
 *   Aliases for SHA1withDSA are DSA, DSS, SHA/DSA, SHA-1/DSA, SHA1/DSA,
 *   SHAwithDSA, DSAWithSHA1, and the object
 *   identifier strings "OID.1.3.14.3.2.13", "OID.1.3.14.3.2.27" and
 *   "OID.1.2.840.10040.4.3".
 *
 * - SHA-2 is a set of message digest schemes described in FIPS 180-2.
 *   SHA-2 family of hash functions includes SHA-224, SHA-256, SHA-384,
 *   and SHA-512.
 *
 * - [SHA-224|SHA-256|SHA-384|SHA-512]withDSA are the signature schemes
 *   described in FIPS 186-3. The associated object identifiers are
 *   "OID.2.16.840.1.101.3.4.3.[1|2|3|4]" respectively.
 *
 * - [SHA3-224|SHA3-256|SHA3-384|SHA3-512]withDSA are the signature schemes
 *   using SHA-3 family of digests with DSA. The associated object identifiers
 *   are "OID.2.16.840.1.101.3.4.3.[5|6|7|8]" respectively.
 *
 * - DSA is the key generation scheme as described in FIPS 186.
 *   Aliases for DSA include the OID strings "OID.1.3.14.3.2.12"
 *   and "OID.1.2.840.10040.4.1".
 *
 * - MD5 is the message digest scheme described in RFC 1321.
 *   There are no aliases for MD5.
 *
 * - X.509 is the certificate factory type for X.509 certificates
 *   and CRLs. Aliases for X.509 are X509.
 *
 * - PKIX is the certification path validation algorithm described
 *   in RFC 5280. The ValidationAlgorithm attribute notes the
 *   specification that this provider implements.
 *
 * - JavaPolicy is the default file-based Policy type.
 *
 * - JavaLoginConfig is the default file-based LoginModule Configuration type.
 */

public final class SunEntries {

    /*
     * Check whether native crypto is enabled with property.
     * By default, the native crypto is enabled  and uses native library crypto.
     * The property 'jdk.nativeDigest' is used to disable Native digest alone
     * and 'jdk.nativeCrypto' is used to disable all native cryptos (Digest,
     * CBC, GCM, RSA, and ChaCha20).
     */
    private static boolean useNativeDigest = true;

    // the default algo used by SecureRandom class for new SecureRandom() calls
    public static final String DEF_SECURE_RANDOM_ALGO;

    SunEntries(Provider p) {
        services = new LinkedHashSet<>(50, 0.9f);

        // start populating content using the specified provider

        // common attribute map
        HashMap<String, String> attrs = new HashMap<>(3);

        /*
         * SecureRandom engines
         */
        attrs.put("ThreadSafe", "true");
        if (NativePRNG.isAvailable()) {
            add(p, "SecureRandom", "NativePRNG",
                    "sun.security.provider.NativePRNG", attrs);
        }
        if (NativePRNG.Blocking.isAvailable()) {
            add(p, "SecureRandom", "NativePRNGBlocking",
                    "sun.security.provider.NativePRNG$Blocking", attrs);
        }
        if (NativePRNG.NonBlocking.isAvailable()) {
            add(p, "SecureRandom", "NativePRNGNonBlocking",
                    "sun.security.provider.NativePRNG$NonBlocking", attrs);
        }
        attrs.put("ImplementedIn", "Software");
        add(p, "SecureRandom", "DRBG", "sun.security.provider.DRBG", attrs);
        add(p, "SecureRandom", "SHA1PRNG",
                "sun.security.provider.SecureRandom", attrs);

        /*
         * Signature engines
         */
        attrs.clear();
        String dsaKeyClasses = "java.security.interfaces.DSAPublicKey" +
                "|java.security.interfaces.DSAPrivateKey";
        attrs.put("SupportedKeyClasses", dsaKeyClasses);
        attrs.put("ImplementedIn", "Software");

        attrs.put("KeySize", "1024"); // for NONE and SHA1 DSA signatures

        addWithAlias(p, "Signature", "SHA1withDSA",
                "sun.security.provider.DSA$SHA1withDSA", attrs);
        addWithAlias(p, "Signature", "NONEwithDSA",
                "sun.security.provider.DSA$RawDSA", attrs);

        // for DSA signatures with 224/256-bit digests
        attrs.put("KeySize", "2048");

        addWithAlias(p, "Signature", "SHA224withDSA",
                "sun.security.provider.DSA$SHA224withDSA", attrs);
        addWithAlias(p, "Signature", "SHA256withDSA",
                "sun.security.provider.DSA$SHA256withDSA", attrs);

        addWithAlias(p, "Signature", "SHA3-224withDSA",
                "sun.security.provider.DSA$SHA3_224withDSA", attrs);
        addWithAlias(p, "Signature", "SHA3-256withDSA",
                "sun.security.provider.DSA$SHA3_256withDSA", attrs);

        attrs.put("KeySize", "3072"); // for DSA sig using 384/512-bit digests

        addWithAlias(p, "Signature", "SHA384withDSA",
                "sun.security.provider.DSA$SHA384withDSA", attrs);
        addWithAlias(p, "Signature", "SHA512withDSA",
                "sun.security.provider.DSA$SHA512withDSA", attrs);
        addWithAlias(p, "Signature", "SHA3-384withDSA",
                "sun.security.provider.DSA$SHA3_384withDSA", attrs);
        addWithAlias(p, "Signature", "SHA3-512withDSA",
                "sun.security.provider.DSA$SHA3_512withDSA", attrs);

        attrs.remove("KeySize");

        add(p, "Signature", "SHA1withDSAinP1363Format",
                "sun.security.provider.DSA$SHA1withDSAinP1363Format");
        add(p, "Signature", "NONEwithDSAinP1363Format",
                "sun.security.provider.DSA$RawDSAinP1363Format");
        add(p, "Signature", "SHA224withDSAinP1363Format",
                "sun.security.provider.DSA$SHA224withDSAinP1363Format");
        add(p, "Signature", "SHA256withDSAinP1363Format",
                "sun.security.provider.DSA$SHA256withDSAinP1363Format");
        add(p, "Signature", "SHA384withDSAinP1363Format",
                "sun.security.provider.DSA$SHA384withDSAinP1363Format");
        add(p, "Signature", "SHA512withDSAinP1363Format",
                "sun.security.provider.DSA$SHA512withDSAinP1363Format");
        add(p, "Signature", "SHA3-224withDSAinP1363Format",
                "sun.security.provider.DSA$SHA3_224withDSAinP1363Format");
        add(p, "Signature", "SHA3-256withDSAinP1363Format",
                "sun.security.provider.DSA$SHA3_256withDSAinP1363Format");
        add(p, "Signature", "SHA3-384withDSAinP1363Format",
                "sun.security.provider.DSA$SHA3_384withDSAinP1363Format");
        add(p, "Signature", "SHA3-512withDSAinP1363Format",
                "sun.security.provider.DSA$SHA3_512withDSAinP1363Format");
        /*
         *  Key Pair Generator engines
         */
        attrs.clear();
        attrs.put("ImplementedIn", "Software");
        attrs.put("KeySize", "2048"); // for DSA KPG and APG only

        String dsaKPGImplClass = "sun.security.provider.DSAKeyPairGenerator$";
        dsaKPGImplClass += (useLegacyDSA? "Legacy" : "Current");
        addWithAlias(p, "KeyPairGenerator", "DSA", dsaKPGImplClass, attrs);

        /*
         * Algorithm Parameter Generator engines
         */
        addWithAlias(p, "AlgorithmParameterGenerator", "DSA",
                "sun.security.provider.DSAParameterGenerator", attrs);
        attrs.remove("KeySize");

        /*
         * Algorithm Parameter engines
         */
        addWithAlias(p, "AlgorithmParameters", "DSA",
                "sun.security.provider.DSAParameters", attrs);

        /*
         * Key factories
         */
        addWithAlias(p, "KeyFactory", "DSA",
                "sun.security.provider.DSAKeyFactory", attrs);

        /*
         * Digest engines
         */
<<<<<<< HEAD
        String providerSHA;
        String providerSHA224;
        String providerSHA256;
        String providerSHA384;
        String providerSHA512;
        /*
         * Set the digest provider based on whether native crypto is
         * enabled or not.
         */
        if (useNativeDigest) {
            providerSHA = "sun.security.provider.NativeSHA";
            providerSHA224 = "sun.security.provider.NativeSHA2$SHA224";
            providerSHA256 = "sun.security.provider.NativeSHA2$SHA256";
            providerSHA384 = "sun.security.provider.NativeSHA5$SHA384";
            providerSHA512 = "sun.security.provider.NativeSHA5$SHA512";
        } else {
            providerSHA = "sun.security.provider.SHA";
            providerSHA224 = "sun.security.provider.SHA2$SHA224";
            providerSHA256 = "sun.security.provider.SHA2$SHA256";
            providerSHA384 = "sun.security.provider.SHA5$SHA384";
            providerSHA512 = "sun.security.provider.SHA5$SHA512";
        }
        add(p, "MessageDigest", "MD2", "sun.security.provider.MD2", attrs);
        add(p, "MessageDigest", "MD5", "sun.security.provider.MD5", attrs);
        addWithAlias(p, "MessageDigest", "SHA-1", providerSHA,
=======
        addWithAlias(p, "MessageDigest", "MD2", "sun.security.provider.MD2",
                attrs);
        addWithAlias(p, "MessageDigest", "MD5", "sun.security.provider.MD5",
                attrs);
        addWithAlias(p, "MessageDigest", "SHA-1", "sun.security.provider.SHA",
>>>>>>> 841e27f6
                attrs);
              
        addWithAlias(p, "MessageDigest", "SHA-224",
                providerSHA224, attrs);
        addWithAlias(p, "MessageDigest", "SHA-256",
                providerSHA256, attrs);
        addWithAlias(p, "MessageDigest", "SHA-384",
                providerSHA384, attrs);
        addWithAlias(p, "MessageDigest", "SHA-512",
                providerSHA512, attrs);
        addWithAlias(p, "MessageDigest", "SHA-512/224",
                "sun.security.provider.SHA5$SHA512_224", attrs);
        addWithAlias(p, "MessageDigest", "SHA-512/256",
                "sun.security.provider.SHA5$SHA512_256", attrs);
        addWithAlias(p, "MessageDigest", "SHA3-224",
                "sun.security.provider.SHA3$SHA224", attrs);
        addWithAlias(p, "MessageDigest", "SHA3-256",
                "sun.security.provider.SHA3$SHA256", attrs);
        addWithAlias(p, "MessageDigest", "SHA3-384",
                "sun.security.provider.SHA3$SHA384", attrs);
        addWithAlias(p, "MessageDigest", "SHA3-512",
                "sun.security.provider.SHA3$SHA512", attrs);

        /*
         * Certificates
         */
        addWithAlias(p, "CertificateFactory", "X.509",
                "sun.security.provider.X509Factory", attrs);

        /*
         * KeyStore
         */
        add(p, "KeyStore", "PKCS12",
                "sun.security.pkcs12.PKCS12KeyStore$DualFormatPKCS12");
        add(p, "KeyStore", "JKS",
                "sun.security.provider.JavaKeyStore$DualFormatJKS", attrs);
        add(p, "KeyStore", "CaseExactJKS",
                "sun.security.provider.JavaKeyStore$CaseExactJKS", attrs);
        add(p, "KeyStore", "DKS", "sun.security.provider.DomainKeyStore$DKS",
                attrs);


        /*
         * CertStores
         */
        add(p, "CertStore", "Collection",
                "sun.security.provider.certpath.CollectionCertStore",
                attrs);
        add(p, "CertStore", "com.sun.security.IndexedCollection",
                "sun.security.provider.certpath.IndexedCollectionCertStore",
                attrs);

        /*
         * Policy
         */
        add(p, "Policy", "JavaPolicy", "sun.security.provider.PolicySpiFile");

        /*
         * Configuration
         */
        add(p, "Configuration", "JavaLoginConfig",
                "sun.security.provider.ConfigFile$Spi");

        /*
         * CertPathBuilder and CertPathValidator
         */
        attrs.clear();
        attrs.put("ValidationAlgorithm", "RFC5280");
        attrs.put("ImplementedIn", "Software");

        add(p, "CertPathBuilder", "PKIX",
                "sun.security.provider.certpath.SunCertPathBuilder",
                attrs);
        add(p, "CertPathValidator", "PKIX",
                "sun.security.provider.certpath.PKIXCertPathValidator",
                attrs);
    }

    Iterator<Provider.Service> iterator() {
        return services.iterator();
    }

    private void add(Provider p, String type, String algo, String cn) {
        services.add(new Provider.Service(p, type, algo, cn, null, null));
    }

    private void add(Provider p, String type, String algo, String cn,
            HashMap<String, String> attrs) {
        services.add(new Provider.Service(p, type, algo, cn, null, attrs));
    }

    private void addWithAlias(Provider p, String type, String algo, String cn,
            HashMap<String, String> attrs) {
        services.add(new Provider.Service(p, type, algo, cn,
            getAliases(algo), attrs));
    }

    private LinkedHashSet<Provider.Service> services;

    // name of the *System* property, takes precedence over PROP_RNDSOURCE
    private static final String PROP_EGD = "java.security.egd";
    // name of the *Security* property
    private static final String PROP_RNDSOURCE = "securerandom.source";

    private static final boolean useLegacyDSA =
        Boolean.parseBoolean(GetPropertyAction.privilegedGetProperty
            ("jdk.security.legacyDSAKeyPairGenerator"));

    static final String URL_DEV_RANDOM = "file:/dev/random";
    static final String URL_DEV_URANDOM = "file:/dev/urandom";

    @SuppressWarnings("removal")
    private static final String seedSource = AccessController.doPrivileged(
                new PrivilegedAction<String>() {

            @Override
            public String run() {
                String egdSource = System.getProperty(PROP_EGD, "");
                if (egdSource.length() != 0) {
                    return egdSource;
                }
                egdSource = Security.getProperty(PROP_RNDSOURCE);
                if (egdSource == null) {
                    return "";
                }
                return egdSource;
            }
        });

    static {
        DEF_SECURE_RANDOM_ALGO  = (NativePRNG.isAvailable() &&
            (seedSource.equals(URL_DEV_URANDOM) ||
             seedSource.equals(URL_DEV_RANDOM)) ?
            "NativePRNG" : "DRBG");
    }

    static String getSeedSource() {
        return seedSource;
    }

    /*
     * Use a URI to access this File. Previous code used a URL
     * which is less strict on syntax. If we encounter a
     * URISyntaxException we make best efforts for backwards
     * compatibility. e.g. space character in deviceName string.
     *
     * Method called within PrivilegedExceptionAction block.
     *
     * Moved from SeedGenerator to avoid initialization problems with
     * signed providers.
     */
    static File getDeviceFile(URL device) throws IOException {
        try {
            URI deviceURI = device.toURI();
            if(deviceURI.isOpaque()) {
                // File constructor does not accept opaque URI
                URI localDir = new File(
                    StaticProperty.userDir()).toURI();
                String uriPath = localDir.toString() +
                                     deviceURI.toString().substring(5);
                return new File(URI.create(uriPath));
            } else {
                return new File(deviceURI);
            }
        } catch (URISyntaxException use) {
            /*
             * Make best effort to access this File.
             * We can try using the URL path.
             */
            return new File(device.getPath());
        }
    }

    static {
        String nativeCryptTrace = GetPropertyAction.privilegedGetProperty("jdk.nativeCryptoTrace");
        String nativeCryptStr = GetPropertyAction.privilegedGetProperty("jdk.nativeCrypto");
        String nativeDigestStr = GetPropertyAction.privilegedGetProperty("jdk.nativeDigest");

        if (Boolean.parseBoolean(nativeCryptStr) || nativeCryptStr == null) {
            /* nativeCrypto is enabled */
            if (!(Boolean.parseBoolean(nativeDigestStr) || nativeDigestStr == null)) {
                useNativeDigest = false;
            }
        } else {
            /* nativeCrypto is disabled */
            useNativeDigest = false;
        }

        if (useNativeDigest) {
            /*
             * User want to use native crypto implementation.
             * Make sure the native crypto libraries are loaded successfully.
             * Otherwise, throw a warning message and fall back to the in-built
             * java crypto implementation.
             */
            if (!NativeCrypto.isLoaded()) {
                useNativeDigest = false;

                if (nativeCryptTrace != null) {
                    System.err.println("Warning: Native crypto library load failed." +
                            " Using Java crypto implementation");
                }
            } else {
                if (nativeCryptTrace != null) {
                    System.err.println("MessageDigest load - using Native crypto library.");
                }
            }
        } else {
            if (nativeCryptTrace != null) {
                System.err.println("MessageDigest load - Native crypto library disabled.");
            }
        }
    }

}<|MERGE_RESOLUTION|>--- conflicted
+++ resolved
@@ -225,7 +225,6 @@
         /*
          * Digest engines
          */
-<<<<<<< HEAD
         String providerSHA;
         String providerSHA224;
         String providerSHA256;
@@ -248,18 +247,13 @@
             providerSHA384 = "sun.security.provider.SHA5$SHA384";
             providerSHA512 = "sun.security.provider.SHA5$SHA512";
         }
-        add(p, "MessageDigest", "MD2", "sun.security.provider.MD2", attrs);
-        add(p, "MessageDigest", "MD5", "sun.security.provider.MD5", attrs);
+        addWithAlias(p, "MessageDigest", "MD2", "sun.security.provider.MD2",
+                attrs);
+        addWithAlias(p, "MessageDigest", "MD5", "sun.security.provider.MD5",
+                attrs);
         addWithAlias(p, "MessageDigest", "SHA-1", providerSHA,
-=======
-        addWithAlias(p, "MessageDigest", "MD2", "sun.security.provider.MD2",
-                attrs);
-        addWithAlias(p, "MessageDigest", "MD5", "sun.security.provider.MD5",
-                attrs);
-        addWithAlias(p, "MessageDigest", "SHA-1", "sun.security.provider.SHA",
->>>>>>> 841e27f6
-                attrs);
-              
+                attrs);
+
         addWithAlias(p, "MessageDigest", "SHA-224",
                 providerSHA224, attrs);
         addWithAlias(p, "MessageDigest", "SHA-256",
