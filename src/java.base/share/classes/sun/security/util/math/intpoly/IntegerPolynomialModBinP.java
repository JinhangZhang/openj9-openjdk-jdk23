--- conflicted
+++ resolved
@@ -131,12 +131,11 @@
     }
 
     @Override
-    protected int mult(long[] a, long[] b, long[] r) {
+    protected void mult(long[] a, long[] b, long[] r) {
 
         long[] c = new long[2 * numLimbs];
         multOnly(a, b, c);
         carryReduce(c, r);
-        return 0;
     }
 
     private void modReduceInBits(long[] limbs, int index, int bits, long x) {
@@ -189,7 +188,7 @@
     }
 
     @Override
-    protected int square(long[] a, long[] r) {
+    protected void square(long[] a, long[] r) {
 
         long[] c = new long[2 * numLimbs];
         for (int i = 0; i < numLimbs; i++) {
@@ -200,10 +199,6 @@
         }
 
         carryReduce(c, r);
-<<<<<<< HEAD
-        return 0;
-=======
->>>>>>> 30e0ca9a
     }
 
     /**
