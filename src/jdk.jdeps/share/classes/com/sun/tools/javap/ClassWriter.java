/*
 * Copyright (c) 2007, 2019, Oracle and/or its affiliates. All rights reserved.
 * DO NOT ALTER OR REMOVE COPYRIGHT NOTICES OR THIS FILE HEADER.
 *
 * This code is free software; you can redistribute it and/or modify it
 * under the terms of the GNU General Public License version 2 only, as
 * published by the Free Software Foundation.  Oracle designates this
 * particular file as subject to the "Classpath" exception as provided
 * by Oracle in the LICENSE file that accompanied this code.
 *
 * This code is distributed in the hope that it will be useful, but WITHOUT
 * ANY WARRANTY; without even the implied warranty of MERCHANTABILITY or
 * FITNESS FOR A PARTICULAR PURPOSE.  See the GNU General Public License
 * version 2 for more details (a copy is included in the LICENSE file that
 * accompanied this code).
 *
 * You should have received a copy of the GNU General Public License version
 * 2 along with this work; if not, write to the Free Software Foundation,
 * Inc., 51 Franklin St, Fifth Floor, Boston, MA 02110-1301 USA.
 *
 * Please contact Oracle, 500 Oracle Parkway, Redwood Shores, CA 94065 USA
 * or visit www.oracle.com if you need additional information or have any
 * questions.
 */

package com.sun.tools.javap;

import java.net.URI;
import java.text.DateFormat;
import java.util.Collection;
import java.util.Date;
import java.util.List;
import java.util.Set;

import java.lang.constant.ClassDesc;
import java.lang.reflect.Modifier;
import java.util.ArrayList;
import java.util.LinkedHashSet;
import java.lang.classfile.AccessFlags;
import java.lang.classfile.Attributes;
import java.lang.classfile.ClassModel;
import java.lang.classfile.ClassSignature;
import java.lang.classfile.ClassFile;
import static java.lang.classfile.ClassFile.*;
import java.lang.classfile.ClassHierarchyResolver;
import java.lang.classfile.constantpool.*;
import java.lang.classfile.FieldModel;
import java.lang.classfile.MethodModel;
import java.lang.classfile.MethodSignature;
import java.lang.classfile.Signature;
import java.lang.classfile.attribute.CodeAttribute;
import java.lang.classfile.attribute.SignatureAttribute;

/*
 *  The main javap class to write the contents of a class file as text.
 *
 *  <p><b>This is NOT part of any supported API.
 *  If you write code that depends on this, you do so at your own risk.
 *  This code and its internal interfaces are subject to change or
 *  deletion without notice.</b>
 */
public class ClassWriter extends BasicWriter {
    static ClassWriter instance(Context context) {
        ClassWriter instance = context.get(ClassWriter.class);
        if (instance == null)
            instance = new ClassWriter(context);
        return instance;
    }

    protected ClassWriter(Context context) {
        super(context);
        context.put(ClassWriter.class, this);
        options = Options.instance(context);
        attrWriter = AttributeWriter.instance(context);
        codeWriter = CodeWriter.instance(context);
        constantWriter = ConstantWriter.instance(context);
        sigPrinter = new SignaturePrinter(options.verbose);
    }

    void setDigest(String name, byte[] digest) {
        this.digestName = name;
        this.digest = digest;
    }

    void setFile(URI uri) {
        this.uri = uri;
    }

    void setFileSize(int size) {
        this.size = size;
    }

    void setLastModified(long lastModified) {
        this.lastModified = lastModified;
    }

    protected ClassModel getClassModel() {
        return classModel;
    }

    protected void setClassFile(ClassModel cm) {
        classModel = cm;
    }

    protected MethodModel getMethod() {
        return method;
    }

    protected void setMethod(MethodModel m) {
        method = m;
    }

    public boolean write(ClassModel cm) {
        errorReported = false;
        setClassFile(cm);

        if (options.sysInfo || options.verbose) {
            if (uri != null) {
                if (uri.getScheme().equals("file"))
                    println("Classfile " + uri.getPath());
                else
                    println("Classfile " + uri);
            }
            indent(+1);
            if (lastModified != -1) {
                Date lm = new Date(lastModified);
                DateFormat df = DateFormat.getDateInstance();
                if (size > 0) {
                    println("Last modified " + df.format(lm) + "; size " + size
                            + " bytes");
                } else {
                    println("Last modified " + df.format(lm));
                }
            } else if (size > 0) {
                println("Size " + size + " bytes");
            }
            if (digestName != null && digest != null) {
                StringBuilder sb = new StringBuilder();
                for (byte b: digest)
                    sb.append(String.format("%02x", b));
                println(digestName + " checksum " + sb);
            }
        }

        cm.findAttribute(Attributes.sourceFile()).ifPresent(sfa ->
            println("Compiled from \"" + sfa.sourceFile().stringValue() + "\""));

        if (options.sysInfo || options.verbose) {
            indent(-1);
        }

        writeModifiers(getClassModifiers(cm.flags().flagsMask()));

        if ((classModel.flags().flagsMask() & ACC_MODULE) != 0) {
            var attr = classModel.findAttribute(Attributes.module());
            if (attr.isPresent()) {
                var modAttr = attr.get();
                if ((modAttr.moduleFlagsMask() & ACC_OPEN) != 0) {
                    print("open ");
                }
                print("module ");
                print(() -> modAttr.moduleName().name().stringValue());
                if (modAttr.moduleVersion().isPresent()) {
                    print("@");
                    print(() -> modAttr.moduleVersion().get().stringValue());
                }
            } else {
                // fallback for malformed class files
                print("class ");
                print(() -> getJavaName(classModel.thisClass().asInternalName()));
            }
        } else {
            if ((classModel.flags().flagsMask() & ACC_INTERFACE) == 0)
                print("class ");
            else
                print("interface ");

            print(() -> getJavaName(classModel.thisClass().asInternalName()));
        }

        try {
            var sigAttr = classModel.findAttribute(Attributes.signature()).orElse(null);
            if (sigAttr == null) {
                // use info from class file header
                if ((classModel.flags().flagsMask() & ACC_INTERFACE) == 0
                        && classModel.superclass().isPresent()) {
                    String sn = getJavaName(classModel.superclass().get().asInternalName());
                    if (!sn.equals("java.lang.Object")) {
                        print(" extends ");
                        print(sn);
                    }
                }
                var interfaces = classModel.interfaces();
                for (int i = 0; i < interfaces.size(); i++) {
                    print(i == 0 ? ((classModel.flags().flagsMask() & ACC_INTERFACE) == 0
                            ? " implements " : " extends ") : ",");
                    print(getJavaName(interfaces.get(i).asInternalName()));
                }
            } else {
                var t = sigAttr.asClassSignature();
                print(sigPrinter.print(t, (classModel.flags().flagsMask() & ACC_INTERFACE) != 0));
            }
        } catch (IllegalArgumentException e) {
            report(e);
        }

        if (options.verbose) {
            println();
            indent(+1);
            println("minor version: " + classModel.minorVersion());
            println("major version: " + classModel.majorVersion());
            writeList(String.format("flags: (0x%04x) ", cm.flags().flagsMask()),
                    getClassFlags(cm.flags().flagsMask()), "\n");
            print("this_class: #");print(() -> classModel.thisClass().index());
            tab();
            print(() -> "// " + classModel.thisClass().asInternalName());
            println();
            print("super_class: #");print(() -> classModel.superclass()
                    .map(ClassEntry::index).orElse(0));
            try {
                if (classModel.superclass().isPresent()) {
                    tab();
                    print(() -> "// " + classModel.superclass().get().asInternalName());
                }
            } catch (IllegalArgumentException e) {
                report(e);
            }
            println();
            print("interfaces: ");print(() -> classModel.interfaces().size());
            print(", fields: " + classModel.fields().size());
            print(", methods: " + classModel.methods().size());
            println(", attributes: " + classModel.attributes().size());
            indent(-1);
            constantWriter.writeConstantPool();
        } else {
            print(" ");
        }

        println("{");
        indent(+1);
        if ((cm.flags().flagsMask() & ACC_MODULE) != 0 && !options.verbose) {
            writeDirectives();
        }
        writeFields();
        writeMethods();
        indent(-1);
        println("}");

        if (options.verbose) {
            attrWriter.write(classModel.attributes());
        }

        if (options.verify) {
            var vErrors = VERIFIER.verify(classModel);
            if (!vErrors.isEmpty()) {
                println();
                for (var ve : vErrors) {
                    println(ve.getMessage());
                }
                errorReported = true;
            }
        }
        return !errorReported;
    }
    // where

    private static final ClassFile VERIFIER = ClassFile.of(ClassFile.ClassHierarchyResolverOption.of(
            ClassHierarchyResolver.defaultResolver().orElse(new ClassHierarchyResolver() {
                @Override
                public ClassHierarchyResolver.ClassHierarchyInfo getClassInfo(ClassDesc classDesc) {
                    // mark all unresolved classes as interfaces to exclude them from assignability verification
                    return ClassHierarchyInfo.ofInterface();
                }
            })));

    final SignaturePrinter sigPrinter;

    public static record SignaturePrinter(boolean verbose) {

        public String print(ClassSignature cs, boolean isInterface) {
            var sb = new StringBuilder();
            print(sb, cs.typeParameters());
            if (isInterface) {
                String sep = " extends ";
                for (var is : cs.superinterfaceSignatures()) {
                    sb.append(sep);
                    print(sb, is);
                    sep = ", ";
                }
            } else {
                if (cs.superclassSignature() != null
                        && (verbose || !isObject(cs.superclassSignature()))) {
                    sb.append(" extends ");
                    print(sb, cs.superclassSignature());
                }
                String sep = " implements ";
                for (var is : cs.superinterfaceSignatures()) {
                    sb.append(sep);
                    print(sb, is);
                    sep = ", ";
                }
            }
            return sb.toString();
        }

        public String print(Signature sig) {
            var sb = new StringBuilder();
            print(sb, sig);
            return sb.toString();
        }

        public String printTypeParams(List<Signature.TypeParam> tps) {
            var sb = new StringBuilder();
            print(sb, tps);
            return sb.toString();
        }

        public String printList(String prefix, List<? extends Signature> args,
                String postfix) {
            var sb = new StringBuilder();
            sb.append(prefix);
            String sep = "";
            for (var arg : args) {
                sb.append(sep);
                print(sb, arg);
                sep = ", ";
            }
            return sb.append(postfix).toString();
        }

        private boolean isObject(Signature sig) {
            return (sig instanceof Signature.ClassTypeSig cts)
                    && cts.outerType().isEmpty()
                    && cts.className().equals("java/lang/Object")
                    && (cts.typeArgs().isEmpty());
        }

        private void print(StringBuilder sb, List<Signature.TypeParam> tps) {
            if (!tps.isEmpty()) {
                sb.append('<');
                String sep = "";
                for (var tp : tps) {
                    sb.append(sep).append(tp.identifier());
                    sep = " extends ";
                    if (tp.classBound().isPresent()
                            && (verbose || !isObject(tp.classBound().get()))) {
                        sb.append(sep);
                        print(sb, tp.classBound().get());
                        sep = " & ";
                    }
                    for (var bound: tp.interfaceBounds()) {
                        sb.append(sep);
                        print(sb, bound);
                        sep = " & ";
                    }
                    sep = ", ";
                }
                sb.append('>');
            }
        }

        private void print(StringBuilder sb, Signature sig) {
            if (sig instanceof Signature.BaseTypeSig bts) {
                    sb.append(ClassDesc.ofDescriptor("" + bts.baseType()).displayName());
            } else if (sig instanceof Signature.ClassTypeSig cts) {
                if (cts.outerType().isPresent()) {
                    print(sb, cts.outerType().get());
                    sb.append(".");
                }
                sb.append(getJavaName(cts.className()));
                if (!cts.typeArgs().isEmpty()) {
                    String sep = "";
                    sb.append('<');
                    for (var ta : cts.typeArgs()) {
                        sb.append(sep);
                        print(sb, ta);
                        sep = ", ";
                    }
                    sb.append('>');
                }
            } else if (sig instanceof Signature.TypeVarSig tvs) {
                sb.append(tvs.identifier());
            } else if (sig instanceof Signature.ArrayTypeSig ats) {
                print(sb, ats.componentSignature());
                sb.append("[]");
            }
        }

        private void print(StringBuilder sb, Signature.TypeArg ta) {
            switch (ta) {
                case Signature.TypeArg.Unbounded _ -> sb.append('?');
                case Signature.TypeArg.Bounded bta -> {
                    switch (bta.wildcardIndicator()) {
                        case NONE -> print(sb, bta.boundType());
                        case EXTENDS -> {
                            sb.append("? extends ");
                            print(sb, bta.boundType());
                        }
                        case SUPER -> {
                            sb.append("? super ");
                            print(sb, bta.boundType());
                        }
                    }
                }
            }
        }
    }

    protected void writeFields() {
        for (var f: classModel.fields()) {
            writeField(f);
        }
    }

    protected void writeField(FieldModel f) {
        if (!options.checkAccess(f.flags().flagsMask()))
            return;

        var flags = AccessFlags.ofField(f.flags().flagsMask());
        writeModifiers(flagsReportUnknown(flags).stream().filter(fl -> fl.sourceModifier())
                .map(fl -> Modifier.toString(fl.mask())).toList());
        print(() -> sigPrinter.print(
                f.findAttribute(Attributes.signature())
                        .map(SignatureAttribute::asTypeSignature)
                        .orElseGet(() -> Signature.of(f.fieldTypeSymbol()))));
        print(" ");
        print(() -> f.fieldName().stringValue());
        if (options.showConstants) {
            var a = f.findAttribute(Attributes.constantValue());
            if (a.isPresent()) {
                print(" = ");
                var cv = a.get();
                print(() -> getConstantValue(f.fieldTypeSymbol(), cv.constant()));
            }
        }
        print(";");
        println();

        indent(+1);

        boolean showBlank = false;

        if (options.showDescriptors) {
            print("descriptor: ");println(() -> f.fieldType().stringValue());
        }

        if (options.verbose)
            writeList(String.format("flags: (0x%04x) ", flags.flagsMask()),
                    flagsReportUnknown(flags).stream().map(fl -> "ACC_" + fl.name()).toList(),
                    "\n");

        if (options.showAllAttrs) {
            attrWriter.write(f.attributes());
            showBlank = true;
        }

        indent(-1);

        if (showBlank || options.showDisassembled || options.showLineAndLocalVariableTables)
            println();
    }

    protected void writeMethods() {
        for (MethodModel m: classModel.methods())
            writeMethod(m);
        setPendingNewline(false);
    }

    private static final int DEFAULT_ALLOWED_MAJOR_VERSION = 52;
    private static final int DEFAULT_ALLOWED_MINOR_VERSION = 0;

    protected void writeMethod(MethodModel m) {
        if (!options.checkAccess(m.flags().flagsMask()))
            return;

        method = m;

        int flags = m.flags().flagsMask();

        var modifiers = new ArrayList<String>();
        for (var f : flagsReportUnknown(m.flags()))
            if (f.sourceModifier()) modifiers.add(Modifier.toString(f.mask()));

        String name = "???";
        try {
            name = m.methodName().stringValue();
        } catch (IllegalArgumentException e) {
            report(e);
        }

        if ((classModel.flags().flagsMask() & ACC_INTERFACE) != 0 &&
                ((flags & ACC_ABSTRACT) == 0) && !name.equals("<clinit>")) {
            if (classModel.majorVersion() > DEFAULT_ALLOWED_MAJOR_VERSION ||
                    (classModel.majorVersion() == DEFAULT_ALLOWED_MAJOR_VERSION
                    && classModel.minorVersion() >= DEFAULT_ALLOWED_MINOR_VERSION)) {
                if ((flags & (ACC_STATIC | ACC_PRIVATE)) == 0) {
                    modifiers.add("default");
                }
            }
        }
        writeModifiers(modifiers);

        try {
            var sigAttr = m.findAttribute(Attributes.signature());
            MethodSignature d;
            if (sigAttr.isEmpty()) {
                d = MethodSignature.parseFrom(m.methodType().stringValue());
            } else {
                d = sigAttr.get().asMethodSignature();
            }

            if (!d.typeParameters().isEmpty()) {
                print(sigPrinter.printTypeParams(d.typeParameters()) + " ");
            }
            switch (name) {
                case "<init>":
                    print(getJavaName(classModel.thisClass().asInternalName()));
                    print(getJavaParameterTypes(d, flags));
                    break;
                case "<clinit>":
                    print("{}");
                    break;
                default:
                    print(getJavaName(sigPrinter.print(d.result())));
                    print(" ");
                    print(name);
                    print(getJavaParameterTypes(d, flags));
                    break;
            }

            var e_attr = m.findAttribute(Attributes.exceptions());
            // if there are generic exceptions, there must be erased exceptions
            if (e_attr.isPresent()) {
                var exceptions = e_attr.get();
                print(" throws ");
                if (d != null && !d.throwableSignatures().isEmpty()) { // use generic list if available
                    print(() -> sigPrinter.printList("", d.throwableSignatures(), ""));
                } else {
                    var exNames = exceptions.exceptions();
                    for (int i = 0; i < exNames.size(); i++) {
                        if (i > 0)
                            print(", ");
                        int ii = i;
                        print(() -> getJavaName(exNames.get(ii).asInternalName()));
                    }
                }
            }
        } catch (IllegalArgumentException e) {
            report(e);
        }

        println(";");

        indent(+1);

        if (options.showDescriptors) {
            print("descriptor: ");println(() -> m.methodType().stringValue());
        }

        if (options.verbose) {
            StringBuilder sb = new StringBuilder();
            String sep = "";
            sb.append(String.format("flags: (0x%04x) ", flags));
            for (var f : flagsReportUnknown(m.flags())) {
                sb.append(sep).append("ACC_").append(f.name());
                sep = ", ";
            }
            println(sb.toString());
        }

        var code = (CodeAttribute)m.code().orElse(null);

        if (options.showAllAttrs) {
            attrWriter.write(m.attributes());
        } else if (code != null) {
            if (options.showDisassembled) {
                println("Code:");
                codeWriter.writeInstrs(code);
                codeWriter.writeExceptionTable(code);
            }

            if (options.showLineAndLocalVariableTables) {
                code.findAttribute(Attributes.lineNumberTable())
                        .ifPresent(a -> attrWriter.write(a, code));
                code.findAttribute(Attributes.localVariableTable())
                        .ifPresent(a -> attrWriter.write(a, code));
            }
        }

        indent(-1);

        // set pendingNewline to write a newline before the next method (if any)
        // if a separator is desired
        setPendingNewline(
                options.showDisassembled ||
                options.showAllAttrs ||
                options.showDescriptors ||
                options.showLineAndLocalVariableTables ||
                options.verbose);
    }

    void writeModifiers(Collection<String> items) {
        for (Object item: items) {
            print(item);
            print(" ");
        }
    }

    public static final int ACC_TRANSITIVE = 0x0020;
    public static final int ACC_STATIC_PHASE = 0x0040;

    void writeDirectives() {
        var attr = classModel.findAttribute(Attributes.module());
        if (attr.isEmpty())
            return;

        var m = attr.get();
        for (var entry: m.requires()) {
            print("requires");
            if ((entry.requiresFlagsMask() & ACC_STATIC_PHASE) != 0)
                print(" static");
            if ((entry.requiresFlagsMask() & ACC_TRANSITIVE) != 0)
                print(" transitive");
            print(" ");
            String mname;
            print(entry.requires().name().stringValue());
            println(";");
        }

        for (var entry: m.exports()) {
            print("exports");
            print(" ");
            print(entry.exportedPackage().name().stringValue().replace('/', '.'));
            boolean first = true;
            for (var mod: entry.exportsTo()) {
                if (first) {
                    println(" to");
                    indent(+1);
                    first = false;
                } else {
                    println(",");
                }
                print(mod.name().stringValue());
            }
            println(";");
            if (!first)
                indent(-1);
        }

        for (var entry: m.opens()) {
            print("opens");
            print(" ");
            print(entry.openedPackage().name().stringValue().replace('/', '.'));
            boolean first = true;
            for (var mod: entry.opensTo()) {
                if (first) {
                    println(" to");
                    indent(+1);
                    first = false;
                } else {
                    println(",");
                }
                print(mod.name().stringValue());
            }
            println(";");
            if (!first)
                indent(-1);
        }

        for (var entry: m.uses()) {
            print("uses ");
            print(entry.asInternalName().replace('/', '.'));
            println(";");
        }

        for (var entry: m.provides()) {
            print("provides  ");
            print(entry.provides().asInternalName().replace('/', '.'));
            boolean first = true;
            for (var ce: entry.providesWith()) {
                if (first) {
                    println(" with");
                    indent(+1);
                    first = false;
                } else {
                    println(",");
                }
                print(ce.asInternalName().replace('/', '.'));
            }
            println(";");
            if (!first)
                indent(-1);
        }
    }

    void writeList(String prefix, Collection<?> items, String suffix) {
        print(prefix);
        String sep = "";
        for (Object item: items) {
            print(sep);
            print(item);
            sep = ", ";
        }
        print(suffix);
    }

    void writeListIfNotEmpty(String prefix, List<?> items, String suffix) {
        if (items != null && items.size() > 0)
            writeList(prefix, items, suffix);
    }

    String adjustVarargs(int flags, String params) {
        if ((flags & ACC_VARARGS) != 0) {
            int i = params.lastIndexOf("[]");
            if (i > 0)
                return params.substring(0, i) + "..." + params.substring(i+2);
        }

        return params;
    }

    String getJavaParameterTypes(MethodSignature d, int flags) {
        return getJavaName(adjustVarargs(flags,
                sigPrinter.printList("(", d.arguments(), ")")));
    }

    static String getJavaName(String name) {
        return name.replace('/', '.');
    }

    /**
     * Get the value of an entry in the constant pool as a Java constant.
     * Characters and booleans are represented by CONSTANT_Intgere entries.
     * Character and string values are processed to escape characters outside
     * the basic printable ASCII set.
     * @param d the descriptor, giving the expected type of the constant
     * @param index the index of the value in the constant pool
     * @return a printable string containing the value of the constant.
     */
    String getConstantValue(ClassDesc d, ConstantValueEntry cpInfo) {
        switch (cpInfo.tag()) {
            case ClassFile.TAG_INTEGER: {
                var val = (Integer)cpInfo.constantValue();
                switch (d.descriptorString()) {
                    case "C":
                        // character
                        return getConstantCharValue((char)val.intValue());
                    case "Z":
                        // boolean
                        return String.valueOf(val == 1);
                    default:
                        // other: assume integer
                        return String.valueOf(val);
                }
            }
            case ClassFile.TAG_STRING:
                return getConstantStringValue(cpInfo.constantValue().toString());
            default:
                return constantWriter.stringValue(cpInfo);
        }
    }

    private String getConstantCharValue(char c) {
        StringBuilder sb = new StringBuilder();
        sb.append('\'');
        sb.append(esc(c, '\''));
        sb.append('\'');
        return sb.toString();
    }

    private String getConstantStringValue(String s) {
        StringBuilder sb = new StringBuilder();
        sb.append("\"");
        for (int i = 0; i < s.length(); i++) {
            sb.append(esc(s.charAt(i), '"'));
        }
        sb.append("\"");
        return sb.toString();
    }

    private String esc(char c, char quote) {
        if (32 <= c && c <= 126 && c != quote && c != '\\')
            return String.valueOf(c);
        else switch (c) {
            case '\b': return "\\b";
            case '\n': return "\\n";
            case '\t': return "\\t";
            case '\f': return "\\f";
            case '\r': return "\\r";
            case '\\': return "\\\\";
            case '\'': return "\\'";
            case '\"': return "\\\"";
            default:   return String.format("\\u%04x", (int) c);
        }
    }

    private Set<String> getClassModifiers(int mask) {
        return getModifiers(flagsReportUnknown(AccessFlags.ofClass((mask & ACC_INTERFACE) != 0
                ? mask & ~ACC_ABSTRACT : mask)));
    }

    private static Set<String> getModifiers(Set<java.lang.reflect.AccessFlag> flags) {
        Set<String> s = new LinkedHashSet<>();
        for (var f : flags)
            if (f.sourceModifier()) s.add(Modifier.toString(f.mask()));
        return s;
    }

    private Set<String> getClassFlags(int mask) {
        return getFlags(mask, flagsReportUnknown(AccessFlags.ofClass(mask)));
    }

    private Set<String> getMethodFlags(int mask) {
        return getFlags(mask, flagsReportUnknown(AccessFlags.ofMethod(mask)));
    }

    private Set<String> getFieldFlags(int mask) {
        return getFlags(mask, flagsReportUnknown(AccessFlags.ofField(mask)));
    }

    private static Set<String> getFlags(int mask, Set<java.lang.reflect.AccessFlag> flags) {
        Set<String> s = new LinkedHashSet<>();
        for (var f: flags) {
            s.add("ACC_" + f.name());
            mask = mask & ~f.mask();
        }
        while (mask != 0) {
            int bit = Integer.highestOneBit(mask);
            s.add("0x" + Integer.toHexString(bit));
            mask = mask & ~bit;
        }
        return s;
    }

<<<<<<< HEAD
    public static enum AccessFlag {
        ACC_PUBLIC      (ClassFile.ACC_PUBLIC,       "public",       true,  true,  true,  true ),
        ACC_PRIVATE     (ClassFile.ACC_PRIVATE,      "private",      false, true,  true,  true ),
        ACC_PROTECTED   (ClassFile.ACC_PROTECTED,    "protected",    false, true,  true,  true ),
        ACC_STATIC      (ClassFile.ACC_STATIC,       "static",       false, true,  true,  true ),
        ACC_FINAL       (ClassFile.ACC_FINAL,        "final",        true,  true,  true,  true ),
        ACC_SUPER       (ClassFile.ACC_SUPER,        null,           true,  false, false, false),
        ACC_SYNCHRONIZED(ClassFile.ACC_SYNCHRONIZED, "synchronized", false, false, false, true ),
        ACC_VOLATILE    (ClassFile.ACC_VOLATILE,     "volatile",     false, false, true,  false),
        ACC_BRIDGE      (ClassFile.ACC_BRIDGE,       null,           false, false, false, true ),
        ACC_TRANSIENT   (ClassFile.ACC_TRANSIENT,    "transient",    false, false, true,  false),
        ACC_VARARGS     (ClassFile.ACC_VARARGS,      null,           false, false, false, true ),
        ACC_NATIVE      (ClassFile.ACC_NATIVE,       "native",       false, false, false, true ),
        ACC_INTERFACE   (ClassFile.ACC_INTERFACE,    null,           true,   true, false, false),
        ACC_ABSTRACT    (ClassFile.ACC_ABSTRACT,     "abstract",     true,   true, false, true ),
        ACC_STRICT      (ClassFile.ACC_STRICT,       "strictfp",     false, false, false, true ),
        ACC_SYNTHETIC   (ClassFile.ACC_SYNTHETIC,    null,           true,  true,  true,  true ),
        ACC_ANNOTATION  (ClassFile.ACC_ANNOTATION,   null,           true,   true, false, false),
        ACC_ENUM        (ClassFile.ACC_ENUM,         null,           true,   true, true,  false),
        ACC_MODULE      (ClassFile.ACC_MODULE,       null,           true,  false, false, false);

        public final int flag;
        public final String modifier;
        public final boolean isClass, isInnerClass, isField, isMethod;

        AccessFlag(int flag, String modifier, boolean isClass,
                boolean isInnerClass, boolean isField, boolean isMethod) {
            this.flag = flag;
            this.modifier = modifier;
            this.isClass = isClass;
            this.isInnerClass = isInnerClass;
            this.isField = isField;
            this.isMethod = isMethod;
        }
    }

=======
>>>>>>> 30e0ca9a
    private final Options options;
    private final AttributeWriter attrWriter;
    private final CodeWriter codeWriter;
    private final ConstantWriter constantWriter;
    private ClassModel classModel;
    private URI uri;
    private long lastModified;
    private String digestName;
    private byte[] digest;
    private int size;
    private MethodModel method;
}<|MERGE_RESOLUTION|>--- conflicted
+++ resolved
@@ -832,45 +832,6 @@
         return s;
     }
 
-<<<<<<< HEAD
-    public static enum AccessFlag {
-        ACC_PUBLIC      (ClassFile.ACC_PUBLIC,       "public",       true,  true,  true,  true ),
-        ACC_PRIVATE     (ClassFile.ACC_PRIVATE,      "private",      false, true,  true,  true ),
-        ACC_PROTECTED   (ClassFile.ACC_PROTECTED,    "protected",    false, true,  true,  true ),
-        ACC_STATIC      (ClassFile.ACC_STATIC,       "static",       false, true,  true,  true ),
-        ACC_FINAL       (ClassFile.ACC_FINAL,        "final",        true,  true,  true,  true ),
-        ACC_SUPER       (ClassFile.ACC_SUPER,        null,           true,  false, false, false),
-        ACC_SYNCHRONIZED(ClassFile.ACC_SYNCHRONIZED, "synchronized", false, false, false, true ),
-        ACC_VOLATILE    (ClassFile.ACC_VOLATILE,     "volatile",     false, false, true,  false),
-        ACC_BRIDGE      (ClassFile.ACC_BRIDGE,       null,           false, false, false, true ),
-        ACC_TRANSIENT   (ClassFile.ACC_TRANSIENT,    "transient",    false, false, true,  false),
-        ACC_VARARGS     (ClassFile.ACC_VARARGS,      null,           false, false, false, true ),
-        ACC_NATIVE      (ClassFile.ACC_NATIVE,       "native",       false, false, false, true ),
-        ACC_INTERFACE   (ClassFile.ACC_INTERFACE,    null,           true,   true, false, false),
-        ACC_ABSTRACT    (ClassFile.ACC_ABSTRACT,     "abstract",     true,   true, false, true ),
-        ACC_STRICT      (ClassFile.ACC_STRICT,       "strictfp",     false, false, false, true ),
-        ACC_SYNTHETIC   (ClassFile.ACC_SYNTHETIC,    null,           true,  true,  true,  true ),
-        ACC_ANNOTATION  (ClassFile.ACC_ANNOTATION,   null,           true,   true, false, false),
-        ACC_ENUM        (ClassFile.ACC_ENUM,         null,           true,   true, true,  false),
-        ACC_MODULE      (ClassFile.ACC_MODULE,       null,           true,  false, false, false);
-
-        public final int flag;
-        public final String modifier;
-        public final boolean isClass, isInnerClass, isField, isMethod;
-
-        AccessFlag(int flag, String modifier, boolean isClass,
-                boolean isInnerClass, boolean isField, boolean isMethod) {
-            this.flag = flag;
-            this.modifier = modifier;
-            this.isClass = isClass;
-            this.isInnerClass = isInnerClass;
-            this.isField = isField;
-            this.isMethod = isMethod;
-        }
-    }
-
-=======
->>>>>>> 30e0ca9a
     private final Options options;
     private final AttributeWriter attrWriter;
     private final CodeWriter codeWriter;
