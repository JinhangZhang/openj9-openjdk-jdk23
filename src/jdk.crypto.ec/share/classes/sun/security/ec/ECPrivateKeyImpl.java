/*
 * Copyright (c) 2006, 2023, Oracle and/or its affiliates. All rights reserved.
 * DO NOT ALTER OR REMOVE COPYRIGHT NOTICES OR THIS FILE HEADER.
 *
 * This code is free software; you can redistribute it and/or modify it
 * under the terms of the GNU General Public License version 2 only, as
 * published by the Free Software Foundation.  Oracle designates this
 * particular file as subject to the "Classpath" exception as provided
 * by Oracle in the LICENSE file that accompanied this code.
 *
 * This code is distributed in the hope that it will be useful, but WITHOUT
 * ANY WARRANTY; without even the implied warranty of MERCHANTABILITY or
 * FITNESS FOR A PARTICULAR PURPOSE.  See the GNU General Public License
 * version 2 for more details (a copy is included in the LICENSE file that
 * accompanied this code).
 *
 * You should have received a copy of the GNU General Public License version
 * 2 along with this work; if not, write to the Free Software Foundation,
 * Inc., 51 Franklin St, Fifth Floor, Boston, MA 02110-1301 USA.
 *
 * Please contact Oracle, 500 Oracle Parkway, Redwood Shores, CA 94065 USA
 * or visit www.oracle.com if you need additional information or have any
 * questions.
 */

/*
 * ===========================================================================
 * (c) Copyright IBM Corp. 2022, 2023 All Rights Reserved
 * ===========================================================================
 */

package sun.security.ec;

import java.io.IOException;
import java.math.BigInteger;

import java.security.*;
import java.security.interfaces.*;
import java.security.spec.*;
import java.util.Arrays;

<<<<<<< HEAD
import jdk.crypto.jniprovider.NativeCrypto;

=======
import sun.security.ec.point.AffinePoint;
import sun.security.ec.point.MutablePoint;
>>>>>>> f84c7de5
import sun.security.util.*;
import sun.security.x509.AlgorithmId;
import sun.security.pkcs.PKCS8Key;

/**
 * Key implementation for EC private keys.
 *
 * ASN.1 syntax for EC private keys from SEC 1 v1.5 (draft):
 *
 * <pre>
 * EXPLICIT TAGS
 *
 * ECPrivateKey ::= SEQUENCE {
 *   version INTEGER { ecPrivkeyVer1(1) } (ecPrivkeyVer1),
 *   privateKey OCTET STRING,
 *   parameters [0] ECDomainParameters {{ SECGCurveNames }} OPTIONAL,
 *   publicKey [1] BIT STRING OPTIONAL
 * }
 * </pre>
 *
 * We currently ignore the optional parameters and publicKey fields. We
 * require that the parameters are encoded as part of the AlgorithmIdentifier,
 * not in the private key structure.
 *
 * @since   1.6
 * @author  Andreas Sterbenz
 */
public final class ECPrivateKeyImpl extends PKCS8Key implements ECPrivateKey {

    private static final long serialVersionUID = 88695385615075129L;
    private static NativeCrypto nativeCrypto;

    private BigInteger s;       // private value
    private byte[] arrayS;      // private value as a little-endian array
    @SuppressWarnings("serial") // Type of field is not Serializable
    private ECParameterSpec params;
    private long nativeECKey;

    /**
     * Construct a key from its encoding. Called by the ECKeyFactory.
     */
    ECPrivateKeyImpl(byte[] encoded) throws InvalidKeyException {
        super(encoded);
        parseKeyBits();
    }

    /**
     * Construct a key from its components. Used by the
     * KeyFactory.
     */
    ECPrivateKeyImpl(BigInteger s, ECParameterSpec params)
            throws InvalidKeyException {
        this.s = s;
        this.params = params;
        makeEncoding(s);

    }

    ECPrivateKeyImpl(byte[] s, ECParameterSpec params)
            throws InvalidKeyException {
        this.arrayS = s.clone();
        this.params = params;
        makeEncoding(s);
    }

    private void makeEncoding(byte[] s) throws InvalidKeyException {
        algid = new AlgorithmId
                (AlgorithmId.EC_oid, ECParameters.getAlgorithmParameters(params));
        DerOutputStream out = new DerOutputStream();
        out.putInteger(1); // version 1
        byte[] privBytes = s.clone();
        ArrayUtil.reverse(privBytes);
        out.putOctetString(privBytes);
        Arrays.fill(privBytes, (byte) 0);
        DerValue val = DerValue.wrap(DerValue.tag_Sequence, out);
        key = val.toByteArray();
        val.clear();
    }

    private void makeEncoding(BigInteger s) throws InvalidKeyException {
        algid = new AlgorithmId(AlgorithmId.EC_oid,
                ECParameters.getAlgorithmParameters(params));
        byte[] sArr = s.toByteArray();
        // convert to fixed-length array
        int numOctets = (params.getOrder().bitLength() + 7) / 8;
        byte[] sOctets = new byte[numOctets];
        int inPos = Math.max(sArr.length - sOctets.length, 0);
        int outPos = Math.max(sOctets.length - sArr.length, 0);
        int length = Math.min(sArr.length, sOctets.length);
        System.arraycopy(sArr, inPos, sOctets, outPos, length);
        Arrays.fill(sArr, (byte) 0);

        DerOutputStream out = new DerOutputStream();
        out.putInteger(1); // version 1
        out.putOctetString(sOctets);
        Arrays.fill(sOctets, (byte) 0);
        DerValue val = DerValue.wrap(DerValue.tag_Sequence, out);
        key = val.toByteArray();
        val.clear();
    }

    // see JCA doc
    public String getAlgorithm() {
        return "EC";
    }

    // see JCA doc
    public BigInteger getS() {
        if (s == null) {
            byte[] arrCopy = arrayS.clone();
            ArrayUtil.reverse(arrCopy);
            s = new BigInteger(1, arrCopy);
            Arrays.fill(arrCopy, (byte)0);
        }
        return s;
    }

    private byte[] getArrayS0() {
        if (arrayS == null) {
            arrayS = ECUtil.sArray(getS(), params);
        }
        return arrayS;
    }

    public byte[] getArrayS() {
        return getArrayS0().clone();
    }

    // see JCA doc
    public ECParameterSpec getParams() {
        return params;
    }

    private void parseKeyBits() throws InvalidKeyException {
        try {
            DerInputStream in = new DerInputStream(key);
            DerValue derValue = in.getDerValue();
            if (derValue.tag != DerValue.tag_Sequence) {
                throw new IOException("Not a SEQUENCE");
            }
            DerInputStream data = derValue.data;
            int version = data.getInteger();
            if (version != 1) {
                throw new IOException("Version must be 1");
            }
            byte[] privData = data.getOctetString();
            ArrayUtil.reverse(privData);
            arrayS = privData;
            while (data.available() != 0) {
                DerValue value = data.getDerValue();
                if (value.isContextSpecific((byte) 0)) {
                    // ignore for now
                } else if (value.isContextSpecific((byte) 1)) {
                    // ignore for now
                } else {
                    throw new InvalidKeyException("Unexpected value: " + value);
                }
            }
            AlgorithmParameters algParams = this.algid.getParameters();
            if (algParams == null) {
                throw new InvalidKeyException("EC domain parameters must be "
                    + "encoded in the algorithm identifier");
            }
            params = algParams.getParameterSpec(ECParameterSpec.class);
        } catch (IOException | InvalidParameterSpecException e) {
            throw new InvalidKeyException("Invalid EC private key", e);
        }
    }

<<<<<<< HEAD
    /**
     * Returns true if this key's EC field is an instance of ECFieldF2m.
     * @return true if the field is an instance of ECFieldF2m, false otherwise
     */
    boolean isECFieldF2m() {
        return this.params.getCurve().getField() instanceof ECFieldF2m;
    }

    /**
     * Returns the native EC public key context pointer.
     * @return the native EC public key context pointer or -1 on error
     */
    long getNativePtr() {
        if (this.nativeECKey == 0x0) {
            synchronized (this) {
                if (this.nativeECKey == 0x0) {
                    ECPoint generator = this.params.getGenerator();
                    EllipticCurve curve = this.params.getCurve();
                    ECField field = curve.getField();
                    byte[] a = curve.getA().toByteArray();
                    byte[] b = curve.getB().toByteArray();
                    byte[] gx = generator.getAffineX().toByteArray();
                    byte[] gy = generator.getAffineY().toByteArray();
                    byte[] n = this.params.getOrder().toByteArray();
                    byte[] h = BigInteger.valueOf(this.params.getCofactor()).toByteArray();
                    long nativePointer;
                    if (nativeCrypto == null) {
                        nativeCrypto = NativeCrypto.getNativeCrypto();
                    }
                    if (field instanceof ECFieldFp) {
                        byte[] p = ((ECFieldFp)field).getP().toByteArray();
                        nativePointer = nativeCrypto.ECEncodeGFp(a, a.length, b, b.length, p, p.length, gx, gx.length, gy, gy.length, n, n.length, h, h.length);
                    } else if (field instanceof ECFieldF2m) {
                        byte[] p = ((ECFieldF2m)field).getReductionPolynomial().toByteArray();
                        nativePointer = nativeCrypto.ECEncodeGF2m(a, a.length, b, b.length, p, p.length, gx, gx.length, gy, gy.length, n, n.length, h, h.length);
                    } else {
                        nativePointer = -1;
                    }
                    if (nativePointer != -1) {
                        nativeCrypto.createECKeyCleaner(this, nativePointer);
                        byte[] value = this.getS().toByteArray();
                        if (nativeCrypto.ECCreatePrivateKey(nativePointer, value, value.length) == -1) {
                            nativePointer = -1;
                        }
                    }
                    this.nativeECKey = nativePointer;
                }
            }
        }
        return this.nativeECKey;
=======
    @Override
    public PublicKey calculatePublicKey() {
        ECParameterSpec ecParams = getParams();
        ECOperations ops = ECOperations.forParameters(ecParams)
                .orElseThrow(ProviderException::new);
        MutablePoint pub = ops.multiply(ecParams.getGenerator(), getArrayS0());
        AffinePoint affPub = pub.asAffine();
        ECPoint w = new ECPoint(affPub.getX().asBigInteger(),
                affPub.getY().asBigInteger());
        try {
            return new ECPublicKeyImpl(w, ecParams);
        } catch (InvalidKeyException e) {
            throw new ProviderException(
                    "Unexpected error calculating public key", e);
        }
>>>>>>> f84c7de5
    }
}<|MERGE_RESOLUTION|>--- conflicted
+++ resolved
@@ -39,13 +39,10 @@
 import java.security.spec.*;
 import java.util.Arrays;
 
-<<<<<<< HEAD
 import jdk.crypto.jniprovider.NativeCrypto;
 
-=======
 import sun.security.ec.point.AffinePoint;
 import sun.security.ec.point.MutablePoint;
->>>>>>> f84c7de5
 import sun.security.util.*;
 import sun.security.x509.AlgorithmId;
 import sun.security.pkcs.PKCS8Key;
@@ -215,7 +212,23 @@
         }
     }
 
-<<<<<<< HEAD
+    @Override
+    public PublicKey calculatePublicKey() {
+        ECParameterSpec ecParams = getParams();
+        ECOperations ops = ECOperations.forParameters(ecParams)
+                .orElseThrow(ProviderException::new);
+        MutablePoint pub = ops.multiply(ecParams.getGenerator(), getArrayS0());
+        AffinePoint affPub = pub.asAffine();
+        ECPoint w = new ECPoint(affPub.getX().asBigInteger(),
+                affPub.getY().asBigInteger());
+        try {
+            return new ECPublicKeyImpl(w, ecParams);
+        } catch (InvalidKeyException e) {
+            throw new ProviderException(
+                    "Unexpected error calculating public key", e);
+        }
+    }
+
     /**
      * Returns true if this key's EC field is an instance of ECFieldF2m.
      * @return true if the field is an instance of ECFieldF2m, false otherwise
@@ -266,22 +279,5 @@
             }
         }
         return this.nativeECKey;
-=======
-    @Override
-    public PublicKey calculatePublicKey() {
-        ECParameterSpec ecParams = getParams();
-        ECOperations ops = ECOperations.forParameters(ecParams)
-                .orElseThrow(ProviderException::new);
-        MutablePoint pub = ops.multiply(ecParams.getGenerator(), getArrayS0());
-        AffinePoint affPub = pub.asAffine();
-        ECPoint w = new ECPoint(affPub.getX().asBigInteger(),
-                affPub.getY().asBigInteger());
-        try {
-            return new ECPublicKeyImpl(w, ecParams);
-        } catch (InvalidKeyException e) {
-            throw new ProviderException(
-                    "Unexpected error calculating public key", e);
-        }
->>>>>>> f84c7de5
     }
 }