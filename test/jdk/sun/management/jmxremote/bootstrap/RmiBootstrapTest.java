--- conflicted
+++ resolved
@@ -61,10 +61,7 @@
  *
  * @library /test/lib
  *
-<<<<<<< HEAD
-=======
  * @run main/othervm/timeout=300 RmiBootstrapTest .*_test.*.in
->>>>>>> 30e0ca9a
  * @run main/othervm/timeout=300 -Djava.security.manager=allow RmiBootstrapTest .*_test.*.in
  * */
 
@@ -76,10 +73,7 @@
  *
  * @library /test/lib
  *
-<<<<<<< HEAD
-=======
  * @run main/othervm/timeout=300 RmiBootstrapTest .*_ssltest.*.in
->>>>>>> 30e0ca9a
  * @run main/othervm/timeout=300 -Djava.security.manager=allow RmiBootstrapTest .*_ssltest.*.in
  * */
 
