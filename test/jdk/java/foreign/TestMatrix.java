--- conflicted
+++ resolved
@@ -92,12 +92,8 @@
 /* @test id=DowncallScope-F
  * @enablePreview
  * @requires ((os.arch == "amd64" | os.arch == "x86_64") & sun.arch.data.model == "64") | os.arch == "aarch64"
-<<<<<<< HEAD
- * | os.arch == "ppc64" | os.arch == "ppc64le" | os.arch == "s390x"
- * @build NativeTestHelper CallGeneratorHelper TestDowncall
-=======
+ * | os.arch == "ppc64" | os.arch == "ppc64le" | os.arch == "s390x"
  * @build NativeTestHelper CallGeneratorHelper TestDowncallBase
->>>>>>> 15cdcd8b
  *
  * @run testng/othervm/native/manual
  *   --enable-native-access=ALL-UNNAMED
@@ -108,12 +104,8 @@
 /* @test id=DowncallScope-T
  * @enablePreview
  * @requires ((os.arch == "amd64" | os.arch == "x86_64") & sun.arch.data.model == "64") | os.arch == "aarch64"
-<<<<<<< HEAD
- * | os.arch == "ppc64" | os.arch == "ppc64le" | os.arch == "s390x"
- * @build NativeTestHelper CallGeneratorHelper TestDowncall
-=======
+ * | os.arch == "ppc64" | os.arch == "ppc64le" | os.arch == "s390x"
  * @build NativeTestHelper CallGeneratorHelper TestDowncallBase
->>>>>>> 15cdcd8b
  *
  * @run testng/othervm/native/manual
  *   --enable-native-access=ALL-UNNAMED
