--- conflicted
+++ resolved
@@ -120,12 +120,4 @@
 struct S_PPI { void* p0; void* p1; int p2; };
 struct S_PPF { void* p0; void* p1; float p2; };
 struct S_PPD { void* p0; void* p1; double p2; };
-struct S_PPP { void* p0; void* p1; void* p2; };
-<<<<<<< HEAD
-struct S_FFFF { float p0; float p1; float p2; float p3; };
-=======
-
-#ifdef _AIX
-#pragma align (reset)
-#endif
->>>>>>> 2da8c066
+struct S_PPP { void* p0; void* p1; void* p2; };