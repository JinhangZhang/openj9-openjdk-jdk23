/*
 * Copyright (c) 2022, 2024, Oracle and/or its affiliates. All rights reserved.
 * DO NOT ALTER OR REMOVE COPYRIGHT NOTICES OR THIS FILE HEADER.
 *
 * This code is free software; you can redistribute it and/or modify it
 * under the terms of the GNU General Public License version 2 only, as
 * published by the Free Software Foundation.
 *
 * This code is distributed in the hope that it will be useful, but WITHOUT
 * ANY WARRANTY; without even the implied warranty of MERCHANTABILITY or
 * FITNESS FOR A PARTICULAR PURPOSE.  See the GNU General Public License
 * version 2 for more details (a copy is included in the LICENSE file that
 * accompanied this code).
 *
 * You should have received a copy of the GNU General Public License version
 * 2 along with this work; if not, write to the Free Software Foundation,
 * Inc., 51 Franklin St, Fifth Floor, Boston, MA 02110-1301 USA.
 *
 * Please contact Oracle, 500 Oracle Parkway, Redwood Shores, CA 94065 USA
 * or visit www.oracle.com if you need additional information or have any
 * questions.
 */

<<<<<<< HEAD
/*
 * ===========================================================================
 * (c) Copyright IBM Corp. 2024, 2024 All Rights Reserved
 * ===========================================================================
 */
=======
#include "export.h"
>>>>>>> 069c4bcc

#ifdef __clang__
#pragma clang optimize off
#elif defined __GNUC__
#pragma GCC optimize ("O0")
#elif defined _MSC_BUILD
#pragma optimize( "", off )
#endif

<<<<<<< HEAD
#ifdef _WIN64
#define EXPORT __declspec(dllexport)
#else
#define EXPORT
=======
#ifdef _AIX
#pragma align (natural)
>>>>>>> 069c4bcc
#endif

struct S_I { int p0; };
struct S_F { float p0; };
struct S_D { double p0; };
struct S_P { void* p0; };
struct S_II { int p0; int p1; };
struct S_IF { int p0; float p1; };
struct S_ID { int p0; double p1; };
struct S_IP { int p0; void* p1; };
struct S_FI { float p0; int p1; };
struct S_FF { float p0; float p1; };
struct S_FD { float p0; double p1; };
struct S_FP { float p0; void* p1; };
struct S_DI { double p0; int p1; };
struct S_DF { double p0; float p1; };
struct S_DD { double p0; double p1; };
struct S_DP { double p0; void* p1; };
struct S_PI { void* p0; int p1; };
struct S_PF { void* p0; float p1; };
struct S_PD { void* p0; double p1; };
struct S_PP { void* p0; void* p1; };
struct S_III { int p0; int p1; int p2; };
struct S_IIF { int p0; int p1; float p2; };
struct S_IID { int p0; int p1; double p2; };
struct S_IIP { int p0; int p1; void* p2; };
struct S_IFI { int p0; float p1; int p2; };
struct S_IFF { int p0; float p1; float p2; };
struct S_IFD { int p0; float p1; double p2; };
struct S_IFP { int p0; float p1; void* p2; };
struct S_IDI { int p0; double p1; int p2; };
struct S_IDF { int p0; double p1; float p2; };
struct S_IDD { int p0; double p1; double p2; };
struct S_IDP { int p0; double p1; void* p2; };
struct S_IPI { int p0; void* p1; int p2; };
struct S_IPF { int p0; void* p1; float p2; };
struct S_IPD { int p0; void* p1; double p2; };
struct S_IPP { int p0; void* p1; void* p2; };
struct S_FII { float p0; int p1; int p2; };
struct S_FIF { float p0; int p1; float p2; };
struct S_FID { float p0; int p1; double p2; };
struct S_FIP { float p0; int p1; void* p2; };
struct S_FFI { float p0; float p1; int p2; };
struct S_FFF { float p0; float p1; float p2; };
struct S_FFD { float p0; float p1; double p2; };
struct S_FFP { float p0; float p1; void* p2; };
struct S_FDI { float p0; double p1; int p2; };
struct S_FDF { float p0; double p1; float p2; };
struct S_FDD { float p0; double p1; double p2; };
struct S_FDP { float p0; double p1; void* p2; };
struct S_FPI { float p0; void* p1; int p2; };
struct S_FPF { float p0; void* p1; float p2; };
struct S_FPD { float p0; void* p1; double p2; };
struct S_FPP { float p0; void* p1; void* p2; };
struct S_DII { double p0; int p1; int p2; };
struct S_DIF { double p0; int p1; float p2; };
struct S_DID { double p0; int p1; double p2; };
struct S_DIP { double p0; int p1; void* p2; };
struct S_DFI { double p0; float p1; int p2; };
struct S_DFF { double p0; float p1; float p2; };
struct S_DFD { double p0; float p1; double p2; };
struct S_DFP { double p0; float p1; void* p2; };
struct S_DDI { double p0; double p1; int p2; };
struct S_DDF { double p0; double p1; float p2; };
struct S_DDD { double p0; double p1; double p2; };
struct S_DDP { double p0; double p1; void* p2; };
struct S_DPI { double p0; void* p1; int p2; };
struct S_DPF { double p0; void* p1; float p2; };
struct S_DPD { double p0; void* p1; double p2; };
struct S_DPP { double p0; void* p1; void* p2; };
struct S_PII { void* p0; int p1; int p2; };
struct S_PIF { void* p0; int p1; float p2; };
struct S_PID { void* p0; int p1; double p2; };
struct S_PIP { void* p0; int p1; void* p2; };
struct S_PFI { void* p0; float p1; int p2; };
struct S_PFF { void* p0; float p1; float p2; };
struct S_PFD { void* p0; float p1; double p2; };
struct S_PFP { void* p0; float p1; void* p2; };
struct S_PDI { void* p0; double p1; int p2; };
struct S_PDF { void* p0; double p1; float p2; };
struct S_PDD { void* p0; double p1; double p2; };
struct S_PDP { void* p0; double p1; void* p2; };
struct S_PPI { void* p0; void* p1; int p2; };
struct S_PPF { void* p0; void* p1; float p2; };
struct S_PPD { void* p0; void* p1; double p2; };
struct S_PPP { void* p0; void* p1; void* p2; };
struct S_FFFF { float p0; float p1; float p2; float p3; };<|MERGE_RESOLUTION|>--- conflicted
+++ resolved
@@ -21,15 +21,13 @@
  * questions.
  */
 
-<<<<<<< HEAD
 /*
  * ===========================================================================
  * (c) Copyright IBM Corp. 2024, 2024 All Rights Reserved
  * ===========================================================================
  */
-=======
+
 #include "export.h"
->>>>>>> 069c4bcc
 
 #ifdef __clang__
 #pragma clang optimize off
@@ -37,17 +35,6 @@
 #pragma GCC optimize ("O0")
 #elif defined _MSC_BUILD
 #pragma optimize( "", off )
-#endif
-
-<<<<<<< HEAD
-#ifdef _WIN64
-#define EXPORT __declspec(dllexport)
-#else
-#define EXPORT
-=======
-#ifdef _AIX
-#pragma align (natural)
->>>>>>> 069c4bcc
 #endif
 
 struct S_I { int p0; };
