# ===========================================================================
# Portions Copyright 2018, 2022 IBM Corporation.
# ===========================================================================
# This code is free software; you can redistribute it and/or modify it
# under the terms of the GNU General Public License version 2 only, as
# published by the Free Software Foundation.
#
# IBM designates this particular file as subject to the "Classpath" exception 
# as provided by IBM in the LICENSE file that accompanied this code.
#
# This code is distributed in the hope that it will be useful, but WITHOUT
# ANY WARRANTY; without even the implied warranty of MERCHANTABILITY or
# FITNESS FOR A PARTICULAR PURPOSE.  See the GNU General Public License
# version 2 for more details (a copy is included in the LICENSE file that
# accompanied this code).
#
# You should have received a copy of the GNU General Public License version
# 2 along with this work; if not, see <http://www.gnu.org/licenses/>.
# ===========================================================================

# This file identifies the root of the test-suite hierarchy.
# It also contains test-suite configuration information.

# The list of keywords supported in the entire test suite.  The
# "intermittent" keyword marks tests known to fail intermittently.
# The "randomness" keyword marks tests using randomness with test
# cases differing from run to run. (A test using a fixed random seed
# would not count as "randomness" by this definition.) Extra care
# should be taken to handle test failures of intermittent or
# randomness tests.
#
# A "headful" test requires a graphical environment to meaningfully
# run. Tests that are not headful are "headless".
# A test flagged with key sound needs audio devices on the system, this
# may be accompanied by the headful keyword since audio device access
# is often linked to access to desktop resources and headful systems are
# also more likely to have audio devices (ie meaning both input and output)
# A test flagged with key "printer" requires a printer to succeed, else
# throws a PrinterException or the like.
# A test flagged with cgroups uses cgroups.

keys=2d dnd headful sound i18n intermittent printer randomness jfr cgroups

# Tests that must run in othervm mode
othervm.dirs=java/awt java/beans javax/accessibility javax/imageio javax/sound javax/swing javax/print \
com/apple/laf com/apple/eawt com/sun/java/accessibility com/sun/java/swing sanity/client demo/jfc \
javax/management sun/awt sun/java2d javax/xml/jaxp/testng/validation java/lang/ProcessHandle

# Tests that cannot run concurrently
exclusiveAccess.dirs=java/math/BigInteger/largeMemory \
java/rmi/Naming java/util/prefs sun/management/jmxremote \
sun/tools/jstatd sun/security/mscapi java/util/Arrays/largeMemory \
java/util/BitSet/stream javax/rmi java/net/httpclient/websocket \
com/sun/net/httpserver/simpleserver

# Group definitions
groups=TEST.groups

# Allow querying of various System properties in @requires clauses
#
# Source files for classes that will be used at the beginning of each test suite run,
# to determine additional characteristics of the system for use with the @requires tag.
# Note: compiled bootlibs classes will be added to BCP.
requires.extraPropDefns = ../jtreg-ext/requires/VMProps.java
requires.extraPropDefns.bootlibs = ../lib/jdk/test/whitebox
requires.extraPropDefns.libs = \
    ../lib/jdk/test/lib/Platform.java \
    ../lib/jdk/test/lib/Container.java
requires.extraPropDefns.javacOpts = --add-exports java.base/jdk.internal.foreign=ALL-UNNAMED
requires.extraPropDefns.vmOpts = \
    -XX:+UnlockDiagnosticVMOptions -XX:+WhiteBoxAPI \
    --add-exports java.base/jdk.internal.foreign=ALL-UNNAMED
requires.properties= \
    sun.arch.data.model \
    java.runtime.name \
    vm.gc.G1 \
    vm.gc.Serial \
    vm.gc.Parallel \
    vm.gc.Shenandoah \
    vm.gc.Epsilon \
    vm.gc.Z \
    vm.graal.enabled \
    vm.compiler1.enabled \
    vm.compiler2.enabled \
    vm.cds \
    vm.cds.write.archived.java.heap \
    vm.continuations \
    vm.musl \
    vm.debug \
    vm.hasSA \
    vm.hasJFR \
    vm.jvmci \
<<<<<<< HEAD
    vm.openj9 \
=======
    vm.jvmti \
>>>>>>> 31c58a95
    docker.support \
    release.implementor \
    jdk.containerized \
    jdk.foreign.linker

# Unset Hotspot VMProps ProdDefns requires class and replace with optional OpenJ9 class
requires.extraPropDefns = [../../closed/test/jtreg-ext/requires/OpenJ9PropsExt.java]

# Minimum jtreg version
requiredVersion=7.2+1

# Path to libraries in the topmost test directory. This is needed so @library
# does not need ../../ notation to reach them
external.lib.roots = ../../

# Use new module options
useNewOptions=true

# Use --patch-module instead of -Xmodule:
useNewPatchModule=true<|MERGE_RESOLUTION|>--- conflicted
+++ resolved
@@ -90,11 +90,8 @@
     vm.hasSA \
     vm.hasJFR \
     vm.jvmci \
-<<<<<<< HEAD
+    vm.jvmti \
     vm.openj9 \
-=======
-    vm.jvmti \
->>>>>>> 31c58a95
     docker.support \
     release.implementor \
     jdk.containerized \
