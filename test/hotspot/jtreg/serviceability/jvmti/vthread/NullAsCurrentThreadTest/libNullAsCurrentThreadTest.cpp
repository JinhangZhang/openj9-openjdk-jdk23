--- conflicted
+++ resolved
@@ -400,11 +400,7 @@
     if (err != JVMTI_ERROR_NONE) {
       LOG("Agent_OnLoad: error in JVMTI SetEventCallbacks: %d\n", err);
     }
-<<<<<<< HEAD
-    err = set_ext_event_notification_mode(jvmti, JVMTI_ENABLE, "VirtualThreadMount", NULL);
-=======
-    err = jvmti->SetEventNotificationMode(JVMTI_ENABLE, EXT_EVENT_VIRTUAL_THREAD_MOUNT, nullptr);
->>>>>>> eb9b893d
+    err = set_ext_event_notification_mode(jvmti, JVMTI_ENABLE, "VirtualThreadMount", nullptr);
     if (err != JVMTI_ERROR_NONE) {
       LOG("Agent_OnLoad: error in JVMTI SetEventNotificationMode: %d\n", err);
     }
