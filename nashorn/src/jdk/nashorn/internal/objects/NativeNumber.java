--- conflicted
+++ resolved
@@ -156,8 +156,7 @@
      * @return number in decimal fixed point notation
      */
     @Function(attributes = Attribute.NOT_ENUMERABLE)
-<<<<<<< HEAD
-    public static Object toFixed(final Object self, final Object fractionDigits) {
+    public static String toFixed(final Object self, final Object fractionDigits) {
         return toFixed(self, JSType.toInteger(fractionDigits));
     }
 
@@ -170,13 +169,8 @@
      * @return number in decimal fixed point notation
      */
     @SpecializedFunction
-    public static Object toFixed(final Object self, final int fractionDigits) {
+    public static String toFixed(final Object self, final int fractionDigits) {
         if (fractionDigits < 0 || fractionDigits > 20) {
-=======
-    public static String toFixed(final Object self, final Object fractionDigits) {
-        final int f = JSType.toInteger(fractionDigits);
-        if (f < 0 || f > 20) {
->>>>>>> 69522fcb
             throw rangeError("invalid.fraction.digits", "toFixed");
         }
 
@@ -251,11 +245,11 @@
      * @return number in decimal exponentiation notation or decimal fixed notation depending on {@code precision}
      */
     @SpecializedFunction
-    public static Object toPrecision(Object self, final int precision) {
+    public static String toPrecision(Object self, final int precision) {
         return toPrecision(getNumberValue(self), precision);
     }
 
-    private static Object toPrecision(final double x, final int p) {
+    private static String toPrecision(final double x, final int p) {
         if (Double.isNaN(x)) {
             return "NaN";
         } else if (Double.isInfinite(x)) {
